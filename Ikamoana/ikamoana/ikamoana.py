import xml.etree.ElementTree as ET

import xarray as xr
import numpy as np
import ikamoana as ika
from .ikafish import ikafish, behaviours
import parcels as prcl

# from ..ikamoana.ikamoanafields import IkamoanaFields
# from .ikafish import behaviours, ikafish

class IkaSim :

    def __init__(self, xml_parameterfile: str):

        self.ika_params = self._readParams(xml_filepath=xml_parameterfile)
        self.forcing_gen = ika.ikamoanafields.IkamoanaFields(self.ika_params['SEAPODYM_file'])

        if self.ika_params['random_seed'] is None:
            np.random.RandomState()
            self.ika_params['random_seed'] = np.random.get_state()
        else:
            np.random.RandomState(self.ika_params['random_seed'])


    def generateForcing(self, to_file=False):

        data_structure = self.forcing_gen.feeding_habitat_structure.data_structure
        ages = data_structure.findCohortByLength(self.ika_params['start_length'])
        start = data_structure.findIndexByDatetime(self.ika_params['start_time'])[0]
        end = data_structure.findIndexByDatetime(
            self.ika_params['start_time']+ self.ika_params['T'])[0]
        self.start_age = ages[0]

        lonlims = self.ika_params['spatial_lims']['lonlim']
        lonlims = data_structure.findCoordIndexByValue(lonlims, coord='lon')
        #lonlims = [int(l) for l in lonlims]
        # NOTE : Is equivalent to
        lonlims = np.int32(lonlims)
        latlims = self.ika_params['spatial_lims']['latlim']
        latlims = data_structure.findCoordIndexByValue(latlims, coord='lat')
        # latlims = [int(l) for l in latlims]
        latlims = np.int32(latlims)

        self.forcing = {}

        if self.ika_params['ageing_cohort']:
            self.forcing['Tx'], self.forcing['Ty'] = self.forcing_gen.computeEvolvingTaxis(
                cohort_start=ages[0], time_start=start, time_end=end,
                lon_min=lonlims[0], lon_max=lonlims[1], lat_min=latlims[1],
                lat_max=latlims[0])
        else:
            self.forcing['Tx'], self.forcing['Ty'] = self.forcing_gen.computeTaxis(
                cohort=ages, time_start=start, time_end=end, lon_min=lonlims[0],
                lon_max=lonlims[1], lat_min=latlims[1], lat_max=latlims[0])

        self.forcing['landmask'] = self.forcing_gen.landmask(
            use_SEAPODYM_global_mask=True, field_output=True,
            habitat_field=self.forcing_gen.feeding_habitat)

        self.forcing['H'] = self.forcing_gen.feeding_habitat

        if self.ika_params['start_filestem'] is not None:
            print(self.ika_params['start_filestem'])
            self.forcing['start'] = self.forcing_gen.start_distribution(
                self.ika_params['start_filestem']+str(self.start_age)+'.dym')
            print(self.ika_params['start_filestem']+str(self.start_age)+'.dym')

        ### Mortality fields to do

        self.forcing['U'], self.forcing['V'] = self.forcing_gen.current_forcing()

        self.forcing['K'] = self.forcing_gen.diffusion(self.forcing_gen.feeding_habitat)

        self.forcing['dK_dx'], self.forcing['dK_dy'] = self.forcing_gen.gradient(
            self.forcing['K'], self.forcing_gen.landmask(
                self.forcing_gen.feeding_habitat, lon_min=lonlims[0],
                lon_max=lonlims[1], lat_min=latlims[1], lat_max=latlims[0]),
            name='K')


        if to_file:
            for (var, forcing) in self.forcing.items():
                forcing.to_netcdf(path='%s/%s_%s.nc' % (
                    self.ika_params['forcing_dir'],
                    self.ika_params['run_name'], var))

        #Parcels will need a mapping of dimension coordinate names
        self.forcing_vars = {}
        for f in self.forcing:
            self.forcing_vars.update({f:f})
        self.forcing_dims = {'lon':'lon', 'lat':'lat', 'time':'time'}


# TODO : WORK IN PROGRESS
# - Reverse dataArray latitude before convert them to Field ? Yes

    def generateForcingNEW(self, to_file=False):

        data_structure = self.forcing_gen.feeding_habitat_structure.data_structure
        ages = data_structure.findCohortByLength(self.ika_params['start_length'])
        start = data_structure.findIndexByDatetime(self.ika_params['start_time'])[0]
        end = data_structure.findIndexByDatetime(
            self.ika_params['start_time']+ self.ika_params['T'])[0]
        self.start_age = ages[0]

        lonlims = self.ika_params['spatial_lims']['lonlim']
        lonlims = data_structure.findCoordIndexByValue(lonlims, coord='lon')
        lonlims = np.int32(lonlims)
        latlims = self.ika_params['spatial_lims']['latlim']
        latlims = data_structure.findCoordIndexByValue(latlims, coord='lat')
        latlims = np.int32(latlims)

        evolve = self.ika_params['ageing_cohort']

        self.forcing = self.forcing_gen.computeIkamoanaFields(
            # Mortality is coming soon ---------------------------------
            effort_filepath=None,fisheries_xml_filepath=None, time_reso=None,
            space_reso=None, skiprows=None, removeNoCatch=None, predict_effort=None,
            remove_fisheries=None, convertion_tab=None,
            # ----------------------------------------------------------
            evolve=evolve,
            # NOTE : must select one cohort
            cohort_start= ages[0],
            cohort_end= None,
            time_start=start, time_end=end,
            lon_min=lonlims[0], lon_max=lonlims[1],
            lat_min=latlims[1], lat_max=latlims[0],
        )

        # TODO : this is temporary generation of the start_distribution
        if self.ika_params['start_filestem'] is not None:
            self.start_dist = self.forcing_gen.start_distribution(
                self.ika_params['start_filestem']+str(self.start_age)+'.dym')

        # Mortality hasn't the same coordinates as others.
        if 'mortality' in self.forcing.keys():
            mortality = self.forcing.pop('mortality')

        self.forcing = xr.Dataset(self.forcing)

        self.forcing_vars = dict([(i,i) for i in self.forcing.keys()])
        #Parcels will need a mapping of dimension coordinate names
        self.forcing_dims = {'time':'time', 'lat':'lat', 'lon':'lon'}

    def createFieldSet(self, from_disk: bool = False):
        if from_disk:
            filestem = '%s/%s_*.nc' % (self.ika_params['forcing_dir'],
                                       self.ika_params['run_name'])
            self.ocean = prcl.FieldSet.from_netcdf(
                filestem, variables=self.forcing_vars,
                dimensions=self.forcing.forcing_dims,
                # NOTE : This argument is unexpected
                # deferred_load=False
            )
        else:
            # forcing must be a dataset, not a dict
            #landmask = self.forcing.pop('landmask')
            landmask = self.forcing['landmask']
            self.forcing = self.forcing.drop_vars('landmask')
            self.forcing_vars.pop('landmask')
            self.ocean = prcl.FieldSet.from_xarray_dataset(
                self.forcing, variables=self.forcing_vars,
                dimensions=self.forcing_dims)
            self.ocean.add_field(prcl.Field.from_xarray(
                landmask, name='landmask', dimensions=self.forcing_dims,
                allow_time_extrapolation=True, interp_method='nearest',))
            self.start_dist = prcl.Field.from_xarray(
                self.start_dist, name='start_dist', dimensions=self.forcing_dims)

        #Add necessary field constants
        #(constants easily accessed by particles during kernel execution)
        data_structure = self.forcing_gen.feeding_habitat_structure.data_structure
        if 'NaturalMortality' in self.ika_params['kernels']:
            N_params = self.forcing_gen.readMortalityXML(self.ika_params['SEAPODYM_file'])
            self._setConstant('SEAPODYM_dt',
                              data_structure.parameters_dictionary['deltaT']*24*60*60)
            for (p, val) in N_params.items():
                self._setConstant(p, val)
        if 'Age' in self.ika_params['kernels']:
            self._setConstant('cohort_dt',
                              data_structure.parameters_dictionary['deltaT']*24*60*60)

    def _setConstant(self, name, val):
        self.ocean.add_constant(name, val)

# NOTE : If there is a possibility to start a simulation without start
# argument, maybe it should be switch to optional :
#   start: np.ndarray = None
    def initialiseFishParticles(
            self,start,n_fish=10, pclass:prcl.JITParticle=prcl.JITParticle):

        if isinstance(start, np.ndarray) :
            if start.shape[1] != n_fish :
                raise ValueError('Number of fish and provided initial positions'
                                 ' not equal!')
            self.fish = prcl.ParticleSet.from_list(
                fieldset=self.ocean, lon=start[0],
                time=self.ika_params['start_time'], lat=start[1], pclass=pclass)
        else:
            if self.start_dist is None :
                raise ValueError('No starting distribution field in ocean fieldset!')
            self.fish = prcl.ParticleSet.from_field(
<<<<<<< HEAD
                fieldset=self.ocean, start_field=self.start_dist,
                time=self.ika_params['start_time'], size=n_fish, pclass=pclass)
=======
                fieldset=self.ocean, start_field=self.ocean.start,
                time=None, size=n_fish, pclass=pclass)
>>>>>>> 3d1b7c6f

        #Initialise fish
        cohort_dt = self.forcing_gen.feeding_habitat_structure.data_structure.\
            species_dictionary['cohorts_sp_unit'][0]

        for f in range(len(self.fish)):
            self.fish[f].age_class = self.start_age
            self.fish[f].age = self.start_age*cohort_dt

        self._setConstant('cohort_dt', cohort_dt)

    # NOTE : Arguments names may be more explicite ? Otherwise a good
    # documentation is needed.
    def runKernels(self, T, pfile_suffix='', verbose=True):
        pfile = self.fish.ParticleFile(
            name=self.ika_params['run_name']+pfile_suffix+'.nc',
            outputdt=self.ika_params['output_dt'])

        Behaviours = [self.fish.Kernel(ika.ikafish.behaviours.AllKernels[b])
                      for b in self.ika_params['kernels']]

        KernelString = ''.join(
            [('Behaviours[{}]+').format(i) for i in range(len(Behaviours))])
        run_kernels = eval(KernelString[:-1])

        self.fish.execute(
            run_kernels, runtime=T, dt=self.ika_params['dt'], output_file=pfile,
            recovery={
                prcl.ErrorCode.ErrorOutOfBounds:ika.ikafish.behaviours.KillFish},
            verbose_progress=verbose)

    def _readParams(self, xml_filepath: str) -> dict :
        """Reads the parameters from a XML parameter file and stores
        them in a dictionary."""

        tree = ET.parse(xml_filepath)
        root = tree.getroot()
        params = {}

        params['run_name'] = root.find('run_name').text
        params['SEAPODYM_file'] = root.find('seapodym_parameters').text
        params['forcing_dir'] = root.find('forcing_dir').text
        params['random_seed'] = root.find('random_seed').text
        if params['random_seed'] == 'None':
            params['random_seed'] = None

        cohort = root.find('cohort_info')
        params['start_length'] = float(cohort.attrib['length'])
        #params['ageing_cohort'] = True if int(cohort.attrib['ageing']) == 1 else False
        # NOTE : Is equivalent to
        params['ageing_cohort'] = int(cohort.attrib['ageing']) == 1
        params['start_filestem'] = (
            params['forcing_dir']
            + cohort.attrib['start_filestem'] if 'start_filestem' in cohort.attrib else None)

        time = root.find('time')
        params['start_time'] = np.datetime64(time.attrib['start'])
        params['T'] = int(time.attrib['sim_time'])
        params['dt'] = int(time.attrib['dt'])*86400
        params['output_dt'] = int(time.attrib['output_dt'])*86400

        domain = root.find('domain')
        params['spatial_lims'] = {
            # 'lonlim': np.float32([domain.find('lon').text.split()[0],
            #                       domain.find('lon').text.split()[1]]),
            # 'latlim': np.float32([domain.find('lat').text.split()[0],
            #                       domain.find('lat').text.split()[1]])}
            # NOTE : Is equivalent to
            'lonlim': np.float32(domain.find('lon').text.split())[:2],
            'latlim': np.float32(domain.find('lat').text.split())[:2],
        }

        params['kernels'] = root.find('kernels').text.split()
        return params<|MERGE_RESOLUTION|>--- conflicted
+++ resolved
@@ -201,13 +201,11 @@
             if self.start_dist is None :
                 raise ValueError('No starting distribution field in ocean fieldset!')
             self.fish = prcl.ParticleSet.from_field(
-<<<<<<< HEAD
                 fieldset=self.ocean, start_field=self.start_dist,
                 time=self.ika_params['start_time'], size=n_fish, pclass=pclass)
-=======
-                fieldset=self.ocean, start_field=self.ocean.start,
-                time=None, size=n_fish, pclass=pclass)
->>>>>>> 3d1b7c6f
+                # fieldset=self.ocean, start_field=self.ocean.start,
+                # time=None, size=n_fish, pclass=pclass)
+
 
         #Initialise fish
         cohort_dt = self.forcing_gen.feeding_habitat_structure.data_structure.\
