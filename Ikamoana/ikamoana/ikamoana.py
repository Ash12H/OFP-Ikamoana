--- conflicted
+++ resolved
@@ -7,21 +7,16 @@
 class IkaSim :
 
     def __init__(self, xml_parameterfile: str):
+        
         self.ika_params = self._readParams(xml_filepath=xml_parameterfile)
-<<<<<<< HEAD
-        self.forcing_gen = ika.ikamoanafields.IkamoanaFields(
-            xml_feeding_habitat=(self.ika_params['forcing_dir']
-                                 + self.ika_params['SEAPODYM_file']))
-=======
         self.forcing_gen = ika.ikamoanafields.IkamoanaFields(self.ika_params['SEAPODYM_file'])
->>>>>>> 1ee53b3c
+        
         if self.ika_params['random_seed'] is None:
             np.random.RandomState()
             self.ika_params['random_seed'] = np.random.get_state()
         else:
             np.random.RandomState(self.ika_params['random_seed'])
 
-<<<<<<< HEAD
     def generateForcing(self, to_file=False):
         
         data_structure = self.forcing_gen.feeding_habitat_structure.data_structure
@@ -29,14 +24,8 @@
         start = data_structure.findIndexByDatetime(self.ika_params['start_time'])[0]
         end = data_structure.findIndexByDatetime(
             self.ika_params['start_time']+ self.ika_params['T'])[0]
-=======
-    def generateForcing(self,to_file=False):
-        ages = self.forcing_gen.feeding_habitat_structure.data_structure.findCohortByLength(self.ika_params['start_length'])
-        start = self.forcing_gen.feeding_habitat_structure.data_structure.findIndexByDatetime(self.ika_params['start_time'])[0]
-        end = self.forcing_gen.feeding_habitat_structure.data_structure.findIndexByDatetime(self.ika_params['start_time']+
-                                                                             self.ika_params['T'])[0]
         self.start_age = ages[0]
->>>>>>> 1ee53b3c
+        
         lonlims = self.ika_params['spatial_lims']['lonlim']
         lonlims = data_structure.findCoordIndexByValue(lonlims, coord='lon')
         #lonlims = [int(l) for l in lonlims]
@@ -94,14 +83,7 @@
                     self.ika_params['run_name'], var))
                 
         #Parcels will need a mapping of dimension coordinate names
-<<<<<<< HEAD
         self.forcing_dims = {'lon':'lon', 'lat':'lat', 'time':'time'}
-        self.start_age = ages[0]
-=======
-        self.forcing_dims = {'lon':'lon',
-                             'lat':'lat',
-                             'time':'time'}
->>>>>>> 1ee53b3c
 
     def createFieldSet(self, from_disk: bool = False):
         if from_disk:
@@ -112,13 +94,6 @@
                                                    dimensions=self.forcing.forcing_dims,
                                                    deferred_load=False)
         else:
-<<<<<<< HEAD
-            self.ocean = prcl.FieldSet.from_xarray_dataset(
-                self.forcing, variables=self.forcing_vars,
-                dimensions=self.forcing_dims)
-    # TODO : remove print
-        print(self.ocean.Tx.grid.time_origin)
-=======
             landmask = self.forcing.pop('landmask')
             self.ocean = prcl.FieldSet.from_xarray_dataset(self.forcing,
                                        variables=self.forcing_vars,
@@ -132,13 +107,11 @@
                                                         allow_time_extrapolation=True,
                                                         deferred_load=False))
 
->>>>>>> 1ee53b3c
         print(self.ocean.Tx.grid.time_origin.fulltime(self.ocean.Tx.grid.time[0]))
 
     def _setConstant(self, name, val):
         self.ocean.add_constant(name, val)
 
-<<<<<<< HEAD
     def initialiseFishParticles(self,start,n_fish=10,pclass=prcl.JITParticle):
     # NOTE : Can use isinstance() function
         #if type(start) is np.ndarray:
@@ -153,27 +126,10 @@
         else:
             if self.ocean.start is None :
                 raise ValueError('No starting distribution field in ocean fieldset!')
-    # TODO : Error with the ocean variable, mean self.ocean ?
             self.fish = prcl.ParticleSet.from_field(
-                fieldset=ocean, start=self.ocean.start,
+                fieldset=self.ocean, start=self.ocean.start,
                 time=self.ika_params['start_time'], size=n_fish, pclass=pclass)
-=======
-    def initialiseFishParticles(self,start=None,n_fish=10,pclass=prcl.JITParticle):
-        if type(start) is np.ndarray:
-            assert start.shape[1] == n_fish, 'Number of fish and provided initial positions not equal!'
-            self.fish = prcl.ParticleSet.from_list(fieldset=self.ocean,
-                                     lon=start[0],
-                                     time=self.ika_params['start_time'],
-                                     lat=start[1],
-                                     pclass=pclass)
-        else:
-            assert self.ocean.start is not None, 'No starting distribution field in ocean fieldset!'
-            self.fish = prcl.ParticleSet.from_field(fieldset=self.ocean,
-                                      start_field=self.ocean.start,
-                                      time=self.ika_params['start_time'],
-                                      size=n_fish,
-                                      pclass=pclass)
->>>>>>> 1ee53b3c
+            
         #Initialise fish
         cohort_dt = self.forcing_gen.feeding_habitat_structure.data_structure.\
             species_dictionary['cohorts_sp_unit'][0]
@@ -221,14 +177,12 @@
 
         cohort = root.find('cohort_info')
         params['start_length'] = float(cohort.attrib['length'])
-<<<<<<< HEAD
         #params['ageing_cohort'] = True if int(cohort.attrib['ageing']) == 1 else False
         # NOTE : Is equivalent to
         params['ageing_cohort'] = int(cohort.attrib['ageing']) == 1
-=======
-        params['ageing_cohort'] = True if int(cohort.attrib['ageing']) is 1 else False
-        params['start_filestem'] = params['forcing_dir']+cohort.attrib['start_filestem'] if 'start_filestem' in cohort.attrib else None
->>>>>>> 1ee53b3c
+        params['start_filestem'] = (
+            params['forcing_dir']
+            + cohort.attrib['start_filestem'] if 'start_filestem' in cohort.attrib else None)
 
         time = root.find('time')
         params['start_time'] = np.datetime64(time.attrib['start'])
