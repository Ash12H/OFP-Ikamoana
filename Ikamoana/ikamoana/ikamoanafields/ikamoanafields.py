import warnings
import xml.etree.ElementTree as ET
from typing import Dict, List, Tuple, Union

import numpy as np
import parcels
import xarray as xr
from parcels.tools.converters import Geographic, GeographicPolar

from ..feedinghabitat import FeedingHabitat, coordsAccess
from ..feedinghabitat import feedinghabitatconfigreader as fhcf
from ..fisherieseffort import fisherieseffort
from .ikamoanafieldsconfigreader import readIkamoanaFieldsXML


def convertToField(field : Union[xr.DataArray, xr.Dataset], name=None) :
    """Converts a DataSet/DataArray to a `parcels.FieldSet`."""

    if isinstance(field, xr.DataArray) :
        field = field.to_dataset(name=name if name is not None else field.name)

    return parcels.FieldSet.from_xarray_dataset(
        ((field.reindex(lat=field.lat[::-1]))
         if field.lat[0] > field.lat[-1] else field),
        variables=dict([(i,i) for i in field.keys()]),
        dimensions=dict([(i,i) for i in field.dims.keys()]))

def sliceField(field : Union[xr.DataArray, xr.Dataset],
               time_start: int = None, time_end: int = None,
               lat_min: int = None, lat_max: int = None,
               lon_min: int = None, lon_max: int = None
               ) -> Union[xr.DataArray, xr.Dataset] :
    """
    This function is equivalent to `xarray.DataArray.loc[]`. Moreover,
    sliceField will not automaticaly find the nearest value while
    `xarray.DataArray.loc[]` will.
    """

    coords = field.coords

    if (lat_min is not None) :
        if ((lat_min < 0) or (lat_min >= coords['lat'].data.size)) :
            raise ValueError("lat_min out of bounds. Min is %d and Max is %d"%(
                0, coords['lat'].data.size - 1))
    if (lat_max is not None) :
        if ((lat_max < 0) or (lat_max >= coords['lat'].data.size)) :
            raise ValueError("lat_max out of bounds. Min is %d and Max is %d"%(
                0, coords['lat'].data.size - 1))
    if (lat_min is not None) and (lat_max is not None) and (lat_min > lat_max) :
        raise ValueError("lat_min must be <= to lat_max.")

    if (lon_min is not None) :
        if ((lon_min < 0) or (lon_min >= coords['lon'].data.size)) :
            raise ValueError("lon_min out of bounds. Min is %d and Max is %d"%(
                0, coords['lon'].data.size - 1))
    if (lon_max is not None) :
        if ((lon_max < 0) or (lon_max >= coords['lon'].data.size)) :
            raise ValueError("lon_max out of bounds. Min is %d and Max is %d"%(
                0, coords['lon'].data.size - 1))
    if (lon_min is not None) and (lon_max is not None) and (lon_min > lon_max) :
        raise ValueError("lon_min must be <= to lon_max.")

    if (time_start is not None) :
        if ((time_start < 0) or (time_start >= coords['time'].data.size)) :
            raise ValueError("time_start out of bounds. Min is %d and Max is %d"%(
                0, coords['time'].data.size - 1))
    if (time_end is not None) :
        if ((time_end < 0) or (time_end >= coords['time'].data.size)) :
            raise ValueError("time_end out of bounds. Min is %d and Max is %d"%(
                0, coords['time'].data.size - 1))
    if (time_start is not None) and (time_end is not None) and (time_start > time_end) :
        raise ValueError("time_start must be <= to time_end.")

    coord_lat = coords["lat"][lat_min:lat_max+1 if lat_max is not None else None]
    coord_lon = coords["lon"][lon_min:lon_max+1 if lon_max is not None else None]
    coord_time = coords["time"][time_start:time_end+1 if time_end is not None else None]

    return field.sel(time=coord_time, lat=coord_lat, lon=coord_lon)

class IkamoanaFields :

# ------------------------- CORE FUNCTIONS ------------------------- #

# TODO : Add normalization after the creation of the FeedingHabitat
    def __init__(self,
                 #xml_fields : str,
                 xml_feeding_habitat : str,
                 feeding_habitat : xr.DataArray = None):
        """Create a IkamoanaFields class. Can compute Taxis, Current, Diffusion,
        and mortality fields."""

        #self.ikamoana_fields_structure = readIkamoanaFieldsXML(xml_fields)
        self.ikamoana_fields_structure = readIkamoanaFieldsXML(None)
        self.feeding_habitat_structure = FeedingHabitat(xml_feeding_habitat)
        if (feeding_habitat is None) or isinstance(feeding_habitat,xr.DataArray) :
            self.feeding_habitat = feeding_habitat
        else :
            raise TypeError("feeding_habitat must be a Xarray.DataArray or None."
                            "Current type is : %s"%(str(type(feeding_habitat))))

    def readFisheriesXML(
            self, xml_config_file: str, species_name: str = None
            ) -> dict :
        """Read a XML file to get all parameters needed for mortality
        field production."""

        tree = ET.parse(xml_config_file)
        root = tree.getroot()
        if species_name == None :
            species_name = root.find("sp_name").text

        nb_fishery = int(root.find('nb_fishery').attrib['value'])
        list_fishery_name = root.find('list_fishery_name').text.split()

        # fisheries name
        if len(list_fishery_name) != nb_fishery :
            raise ValueError((
                "nb_fishery is {} but list_fishery_name contains {} elements."
                ).format(nb_fishery, len(list_fishery_name)))

        f_param = {}
        for f in list_fishery_name :
            tmp_dict = {
                "function_type":int(root.find("s_sp_fishery").find(f).find(
                    "function_type").attrib["value"]),
                "q":float(root.find("q_sp_fishery").find(f).attrib[species_name]),
                "variable":float(root.find(
                    "s_sp_fishery").find(f).attrib[species_name]),
                "length_threshold":float(root.find('s_sp_fishery').find(f).find(
                    "length_threshold").attrib[species_name])}

            if tmp_dict['function_type'] == 3 :
                tmp_dict['right_asymptote'] = float(
                    root.find("s_sp_fishery").find(f).find(
                        "right_asymptote").attrib[species_name])
            f_param[f] = tmp_dict

        return f_param

    def vMax(self, length : float) -> float :
        """Return the maximum velocity of a fish with a given length."""

        return (self.ikamoana_fields_structure.vmax_a
             * np.power(length, self.ikamoana_fields_structure.vmax_b))

    def landmask(self, habitat_field : xr.DataArray = None,
                 use_SEAPODYM_global_mask: bool = False,
                 shallow_sea_to_ocean=False, lim=1e-45,
                 lat_min: int = None,lat_max: int = None,
                 lon_min: int = None,lon_max: int = None,
                 field_output: bool = False
                 ) -> xr.DataArray :
        """Return the landmask of a given habitat (`habitat_field`) or
        generated from the FeedingHabitat.global_mask which is used by
        SEAPODYM (`use_SEAPODYM_global_mask: bool = True`).

        Mask values :
        - 2 -> is Shallow
        - 1 -> is Land or No_Data
        - 0 -> deep ocean with habitat data
        
        If field_output is True, time coordinate is added to landmask.

        Note
        ----
        Landmask in Original (with Parcels Fields) is flipped on latitude axis.
        """

        def controlArguments(habitat_field, lat_min, lat_max, lon_min, lon_max) :
            if habitat_field is not None:
                if lat_min is None :
                    lat_min = habitat_field.attrs['lat_min']
                if lat_max is None :
                    lat_max = habitat_field.attrs['lat_max']
                if lon_min is None :
                    lon_min = habitat_field.attrs['lon_min']
                if lon_max is None :
                    lon_max = habitat_field.attrs['lon_max']
            if lat_max is not None :
                lat_max += 1
            if lon_max is not None :
                lon_max += 1

            return lat_min, lat_max, lon_min, lon_max

        lat_min, lat_max, lon_min, lon_max = controlArguments(
            habitat_field, lat_min, lat_max, lon_min, lon_max)

        if use_SEAPODYM_global_mask :
            mask_L1 = np.invert(
                self.feeding_habitat_structure.data_structure.global_mask[
                    'mask_L1'])[0, lat_min:lat_max, lon_min:lon_max]
            mask_L3 = np.invert(
                self.feeding_habitat_structure.data_structure.global_mask[
                    'mask_L3'])[0, lat_min:lat_max, lon_min:lon_max]

            landmask = np.zeros(mask_L1.shape, dtype=np.int8)
            if not shallow_sea_to_ocean :
                landmask[mask_L3] = 2
            landmask[mask_L1] = 1

            coords = self.feeding_habitat_structure.data_structure.coords
            coords = {'lat':coords['lat'][lat_min:lat_max],
                      'lon':coords['lon'][lon_min:lon_max]}

        else :
            if habitat_field is None :
                raise ValueError("You must specify a habitat_field argument if"
                                 " use_SEAPODYM_global_mask is False.")
            habitat_f = habitat_field[0,:,:]
            lmeso_f = self.feeding_habitat_structure.data_structure.variables_dictionary[
                'forage_lmeso'][0, lat_min:lat_max, lon_min:lon_max]

            if habitat_f.shape != lmeso_f.shape :
                raise ValueError("Habitat {} and forage_lmeso {} must have the"
                                 " same dimension.".format(habitat_f.shape,
                                                           lmeso_f.shape))

            landmask = np.zeros_like(habitat_f)
            if not shallow_sea_to_ocean :
                landmask[(np.abs(lmeso_f) <= lim) | np.isnan(lmeso_f)] = 2
            landmask[(np.abs(habitat_f) <= lim) | np.isnan(habitat_f)] = 1

            coords = {'lat':habitat_field.coords['lat'],
                      'lon':habitat_field.coords['lon']}

        ## TODO : Why is lon between 1 and ny-1 ?
        landmask[-1,:] = landmask[0,:] = 0

        if field_output :
            if habitat_field is None :
                raise ValueError("If field_output is True you must passe a "
                                 "habitat_field. Otherwise the time coordinate"
                                 " length can't be calculated.")
            landmask = np.tile(landmask[np.newaxis],
                               (habitat_field.time.size, 1, 1))
            coords['time'] = habitat_field.time
            dimensions = ('time', 'lat', 'lon')
        else :
            dimensions = ('lat', 'lon')

        return xr.DataArray(data=landmask, name='landmask', coords=coords,
                            dims=dimensions)

    def gradient(
            self, field: xr.DataArray, landmask: xr.DataArray, name: str = None
            ) -> Tuple[xr.DataArray]:
        """
        Gradient calculation for a Xarray DataArray seapodym-equivalent calculation
        requires LandMask forward and backward differencing for domain edges
        and land/shallow sea cells."""

        if ((field.lat.size != landmask.lat.size)
                or (field.lon.size != landmask.lon.size)) :
            raise ValueError("Field and landmask must have the same dimension.")

        ## WARNING : To have the same behavior as original gradient function,
        # latitude must be south-north rather than north-south.

        flip_lat = field.lat[0] > field.lat[-1]
        if flip_lat :
            field = field.reindex(lat=field.lat[::-1])
        if landmask.lat[0] > landmask.lat[-1] :
            landmask = landmask.reindex(lat=landmask.lat[::-1])

        def getCellEdgeSizes(field) :
            """Copy of the Field.calc_cell_edge_sizes() function in Parcels.
            Avoid the convertion of DataArray into Field."""

            field_grid = parcels.grid.RectilinearZGrid(
                field.lon.data, field.lat.data,
                depth=None, time=None, time_origin=None,
                mesh='spherical') # In degrees

            field_grid.cell_edge_sizes['x'] = np.zeros((field_grid.ydim, field_grid.xdim), dtype=np.float32)
            field_grid.cell_edge_sizes['y'] = np.zeros((field_grid.ydim, field_grid.xdim), dtype=np.float32)

            x_conv = GeographicPolar()
            y_conv = Geographic()

            for y, (lat, dlat) in enumerate(zip(field_grid.lat, np.gradient(field_grid.lat))):
                for x, (lon, dlon) in enumerate(zip(field_grid.lon, np.gradient(field_grid.lon))):
                    field_grid.cell_edge_sizes['x'][y, x] = x_conv.to_source(dlon, lon, lat, field_grid.depth[0])
                    field_grid.cell_edge_sizes['y'][y, x] = y_conv.to_source(dlat, lon, lat, field_grid.depth[0])

            return field_grid.cell_edge_sizes['x'], field_grid.cell_edge_sizes['y']

        dlon, dlat = getCellEdgeSizes(field)

        nlat = field.lat.size
        nlon = field.lon.size

        data = np.nan_to_num(field.data)
        landmask = landmask.data
        dVdlon = np.zeros(data.shape, dtype=np.float32)
        dVdlat = np.zeros(data.shape, dtype=np.float32)

        ## NOTE : Parallelised execution may help to do it faster.
        # I think it can also be vectorized.
        for t in range(field.time.size):
            for lon in range(1, nlon-1):
                for lat in range(1, nlat-1):
                    if landmask[lat, lon] < 1:
                        if landmask[lat, lon+1] == 1:
                            dVdlon[t,lat,lon] = (data[t,lat,lon] - data[t,lat,lon-1]) / dlon[lat, lon]
                        elif landmask[lat, lon-1] == 1:
                            dVdlon[t,lat,lon] = (data[t,lat,lon+1] - data[t,lat,lon]) / dlon[lat, lon]
                        else:
                            dVdlon[t,lat,lon] = (data[t,lat,lon+1] - data[t,lat,lon-1]) / (2*dlon[lat, lon])

                        if landmask[lat+1, lon] == 1:
                            dVdlat[t,lat,lon] = (data[t,lat,lon] - data[t,lat-1,lon]) / dlat[lat, lon]
                        elif landmask[lat-1, lon] == 1:
                            dVdlat[t,lat,lon] = (data[t,lat+1,lon] - data[t,lat,lon]) / dlat[lat, lon]
                        else:
                            dVdlat[t,lat,lon] = (data[t,lat+1,lon] - data[t,lat-1,lon]) / (2*dlat[lat, lon])

            for lon in range(nlon):
                dVdlat[t,0,lon] = (data[t,1,lon] - data[t,0,lon]) / dlat[0,lon]
                dVdlat[t,-1,lon] = (data[t,-1,lon] - data[t,-2,lon]) / dlat[-2,lon]
            for lat in range(nlat):
                dVdlon[t,lat,0] = (data[t,lat,1] - data[t,lat,0]) / dlon[lat,-1]
                dVdlon[t,lat,-1] = (data[t,lat,-1] - data[t,lat,-2]) / dlon[lat,-1]

        if flip_lat : field = field = field.reindex(lat=field.lat[::-1])

        return (xr.DataArray(
                    name = "Gradient_longitude_"+(field.name if name is None else name),
                    data = dVdlon,
                    coords = field.coords,
                    dims=('time','lat','lon'),
                    attrs=field.attrs),
                xr.DataArray(
                    name = "Gradient_latitude_"+(field.name if name is None else name),
                    data = np.flip(dVdlat, axis=1) if flip_lat else dVdlat,
                    coords = field.coords,
                    dims=('time','lat','lon'),
                    attrs=field.attrs))

## TODO plus tard : Take into account L1 is a simplification.
# Should use accessibility + forage distribution + current L1/L2/L3
    def current_forcing(self) -> Tuple[xr.DataArray, xr.DataArray]:
        U = fhcf.seapodymFieldConstructor(
            self.feeding_habitat_structure.data_structure.root_directory
            + self.ikamoana_fields_structure.u_file,  dym_varname='u_L1')
        V = fhcf.seapodymFieldConstructor(
            self.feeding_habitat_structure.data_structure.root_directory
            + self.ikamoana_fields_structure.v_file,  dym_varname='v_L1')

        if self.feeding_habitat is not None:
    # NOTE : DataArray.loc[] is a xarray native function.
<<<<<<< HEAD
            # minlon_idx = min(self.feeding_habitat.lon.data)
            # maxlon_idx = max(self.feeding_habitat.lon.data)
            # minlat_idx = max(self.feeding_habitat.lat.data)
            # maxlat_idx = min(self.feeding_habitat.lat.data)
            # mintime_idx = min(self.feeding_habitat.time.data)
            # maxtime_idx = max(self.feeding_habitat.time.data)
            #
            # U = U.loc[mintime_idx:maxtime_idx,
            #           minlat_idx:maxlat_idx,
            #           minlon_idx:maxlon_idx]
            #
            # V = V.loc[mintime_idx:maxtime_idx,
            #           minlat_idx:maxlat_idx,
            #           minlon_idx:maxlon_idx]

            timefun, latfun, lonfun  = coordsAccess(U)
            minlon_idx = lonfun(min(self.feeding_habitat.coords['lon'].data))
            maxlon_idx = lonfun(max(self.feeding_habitat.coords['lon'].data))
            minlat_idx = latfun(max(self.feeding_habitat.coords['lat'].data))
            maxlat_idx = latfun(min(self.feeding_habitat.coords['lat'].data))
            mintime_idx = timefun(min(self.feeding_habitat.coords['time'].data))
            maxtime_idx =timefun(max(self.feeding_habitat.coords['time'].data))
            U = sliceField(U, mintime_idx, maxtime_idx,
                            minlat_idx, maxlat_idx,
                            minlon_idx, maxlon_idx)
            V = sliceField(V, mintime_idx, maxtime_idx,
                            minlat_idx, maxlat_idx,
                            minlon_idx, maxlon_idx)

=======
    # TODO : la fonction loc native crée une erreur (charge une date de trop)
            minlon_idx = min(self.feeding_habitat.lon.data)
            maxlon_idx = max(self.feeding_habitat.lon.data)
            # TODO : Is it normal ?
            # Reponse -> on change mais il faudra inverser a latitude
            # lors de la lecture des fichier (convertion en fields)
            minlat_idx = max(self.feeding_habitat.lat.data)
            maxlat_idx = min(self.feeding_habitat.lat.data)
            mintime_idx = min(self.feeding_habitat.time.data)
            maxtime_idx = max(self.feeding_habitat.time.data)
            
            U = U.loc[mintime_idx:maxtime_idx,
                      minlat_idx:maxlat_idx,
                      minlon_idx:maxlon_idx]
            
            V = V.loc[mintime_idx:maxtime_idx,
                      minlat_idx:maxlat_idx,
                      minlon_idx:maxlon_idx]
            
            # timefun, latfun, lonfun  = coordsAccess(U)
            # minlon_idx = lonfun(min(self.feeding_habitat.coords['lon'].data))
            # maxlon_idx = lonfun(max(self.feeding_habitat.coords['lon'].data))
            # minlat_idx = latfun(max(self.feeding_habitat.coords['lat'].data))
            # maxlat_idx = latfun(min(self.feeding_habitat.coords['lat'].data))
            # mintime_idx = timefun(min(self.feeding_habitat.coords['time'].data))
            # maxtime_idx =timefun(max(self.feeding_habitat.coords['time'].data))
            # U = sliceField(U, mintime_idx, maxtime_idx,
            #                 minlat_idx, maxlat_idx,
            #                 minlon_idx, maxlon_idx)
            # V = sliceField(V, mintime_idx, maxtime_idx,
            #                 minlat_idx, maxlat_idx,
            #                 minlon_idx, maxlon_idx)
            
>>>>>>> e4ea5ed4
        return U, V

# TODO : Review this
    def start_distribution(self, dist_file):
        dist = fhcf.seapodymFieldConstructor(dist_file,
                                              dym_varname='start')
        #clip dimensions to the same as the feeding habitats, but only the first two time-steps
        # if self.feeding_habitat is not None:
        #     timefun, latfun, lonfun  = coordsAccess(dist)
        #     minlon_idx = lonfun(min(self.feeding_habitat.coords['lon'].data))
        #     maxlon_idx = lonfun(max(self.feeding_habitat.coords['lon'].data))
        #     minlat_idx = latfun(max(self.feeding_habitat.coords['lat'].data))
        #     maxlat_idx = latfun(min(self.feeding_habitat.coords['lat'].data))
        #     mintime_idx = timefun(min(self.feeding_habitat.coords['time'].data))
        #     maxtime_idx =timefun(min(self.feeding_habitat.coords['time'].data)+1)
        #     dist = sliceField(dist, mintime_idx, maxtime_idx,
        #                     minlat_idx, maxlat_idx,
        #                     minlon_idx, maxlon_idx)
        if self.feeding_habitat is not None:
            minlon = min(self.feeding_habitat.lon.data)
            maxlon = max(self.feeding_habitat.lon.data)
            # TODO : Is it normal ?
            # Reponse -> on change mais il faudra inverser a latitude
            # lors de la lecture des fichier (convertion en fields)
            minlat = max(self.feeding_habitat.lat.data)
            maxlat = min(self.feeding_habitat.lat.data)
            mintime = np.sort(self.feeding_habitat.time.data)[0]
            maxtime = np.sort(self.feeding_habitat.time.data)[1]
            dist = dist.loc[mintime:maxtime, minlat:maxlat, minlon:maxlon]
        return dist

    def taxis(
            self, dHdlon: xr.DataArray, dHdlat: xr.DataArray, name: str = None
            ) -> Tuple[xr.DataArray,xr.DataArray] :
        """Calculation of the Taxis field from the gradient."""

        def argumentCheck(array) :
            if array.attrs.get('cohort_start') is not None :
                is_evolving = True
                age = array.cohorts
            elif array.attrs.get('Cohort number') is not None :
                is_evolving = False
                age = array.attrs.get('Cohort number')
            else :
                raise ValueError("Fields must contain either 'cohort_start' or 'Cohort number'")
            return is_evolving, age

        is_evolving, age = argumentCheck(dHdlon)
        Tlon = np.zeros(dHdlon.data.shape, dtype=np.float32)
        Tlat = np.zeros(dHdlat.data.shape, dtype=np.float32)
        lat_tile_transpose_cos = np.cos(
            np.tile(dHdlon.lat.data, (dHdlon.lon.size, 1)).T
            * np.pi/180)
        factor = self.ikamoana_fields_structure.taxis_scale * 250 * 1.852 * 15
        f_length = self.feeding_habitat_structure.data_structure.findLengthByCohort

        for t in range(dHdlon.time.size):
            t_age = age[t] if is_evolving else age
            # Convert cm to meter (/100) : See original function
            t_length = f_length(t_age) / 100

            Tlon[t,:,:] = (self.vMax(t_length)
                           * dHdlon.data[t,:,:]
                           * factor * lat_tile_transpose_cos)
            Tlat[t,:,:] = (self.vMax(t_length)
                           * dHdlat.data[t,:,:]
                           * factor)

        if self.ikamoana_fields_structure.units == 'nm_per_timestep':
            Tlon *= (16/1852)
            Tlat *= (16/1852)
        ## NOTE :       (timestep/1852) * (1000*1.852*60) * 1/timestep
        #           <=> (250*1.852*15) * (16/1852)

        return (xr.DataArray(name = "Taxis_longitude_"+(dHdlon.name if name is None else name),
                             data = Tlon,
                             coords = dHdlon.coords,
                             dims=('time','lat','lon'),
                             attrs=dHdlon.attrs),
                xr.DataArray(name = "Taxis_latitude_"+(dHdlat.name if name is None else name),
                             data = Tlat,
                             coords = dHdlat.coords,
                             dims=('time','lat','lon'),
                             attrs=dHdlat.attrs))

    def diffusion(self, habitat: xr.DataArray, name: str = None) -> xr.DataArray :
        """DESCRIPTION : This is simply calculating the required indices of the
        forcing for this simulation."""

        def argumentCheck(array) :
            if array.attrs.get('cohort_start') is not None :
                is_evolving = True
                age = array.cohorts
            elif array.attrs.get('Cohort number') is not None :
                is_evolving = False
                age = array.attrs.get('Cohort number')
            else :
                raise ValueError("Fields must contain either 'cohort_start' or 'Cohort number'")
            return is_evolving, age

        is_evolving, age = argumentCheck(habitat)
        timestep = self.ikamoana_fields_structure.timestep

        end = habitat.time.size
        ## TODO : How do we manage NaN values ?
        # Hdata = habitat.data
        Hdata = np.nan_to_num(habitat.data)
        K = np.zeros_like(Hdata)
        f_length = self.feeding_habitat_structure.data_structure.findLengthByCohort

        for t in range(end):

            t_age = age[t] if is_evolving else age
            t_length = f_length(t_age) / 100 # Convert into meter

            if self.ikamoana_fields_structure.units == 'nm_per_timestep':
                Dmax = (t_length*(timestep/1852))**2 / 4
            else:
                Dmax = (t_length**2 / 4) * timestep
            sig_D = self.ikamoana_fields_structure.sigma_K * Dmax

            ## VECTORIZED
            K[t,:,:] = (
                self.ikamoana_fields_structure.sig_scale
                * sig_D
                * (1 - self.ikamoana_fields_structure.c_scale
                    * self.ikamoana_fields_structure.c
                    * np.power(Hdata[t,:,:], self.ikamoana_fields_structure.P))
                * self.ikamoana_fields_structure.diffusion_scale
                + self.ikamoana_fields_structure.diffusion_boost
            )


        return xr.DataArray(data=K,
                            name="K_" + (habitat.name if name is None else name),
                            coords=habitat.coords,
                            dims=("time","lat","lon"),
                            attrs=habitat.attrs)

    def fishingMortality(
            self, effort_ds: xr.Dataset, fisheries_parameters: dict,
            start_age: int = 0, evolving: bool = True,
            convertion_tab: Dict[str, Union[str,int,float]] = None,
            ) -> xr.DataArray :

        # # This is not necessary :
        # if len(effort_ds) != len(fisheries_parameters.keys()) :
        #     raise ValueError((
        #         "effort_ds ({}) and fisheries_parameters ({}) must have "
        #         "same length.").format(
        #             len(effort_ds),len(fisheries_parameters.keys())))

        # TYPE I - Not Supported
        def selectivityLimitOne(length, sigma):
            warnings.warn("Selectivity Function not supported! q set to 0")
            #return length / (sigma+length)
            return 0

        # TYPE II
        def selectivitySigmoid(length, sigma, mu) :
            return (1 + np.exp(-sigma*(length-mu)))**(-1)

        # TYPE III
        def selectivityAsymmetricGaussian(length, mu, r_asymp, sigma_sq) :
            if length > mu:
                return np.exp(-((length-mu)**2/sigma_sq)) * (1-r_asymp) + r_asymp
            else:
                return np.exp(-((length-mu)**2/sigma_sq))

        # Functions Generator
        def selectivity(function_type, sigma, mu, r_asymp=None) :
            if function_type == 3 :
                return lambda length : selectivityAsymmetricGaussian(
                    length, mu=mu, r_asymp=r_asymp, sigma_sq=sigma**2
                )
            elif function_type == 2 :
                return lambda length : selectivitySigmoid(
                    length, sigma=sigma, mu=mu
                )
            else :
                return lambda length : selectivityLimitOne(
                    length, sigma=sigma
                )

        ## NOTE : Original code
        # E_scaler = (1.0/30.0)*7.0
        # F_scaler = 30.0 / 7.0 / 7.0

        length_fun = self.feeding_habitat_structure.data_structure.findLengthByCohort

        fishing_mortality = {}
        for p_name, params in fisheries_parameters.items() :
            f_name = convertion_tab[p_name] if p_name in convertion_tab else p_name
            if f_name in effort_ds :
                data = effort_ds[f_name].data
                f_data = np.empty_like(data)

                q = params['q']
                selectivity_fun = selectivity(
                    function_type=params['function_type'],
                    sigma=params['variable'],
                    mu=params['length_threshold'],
                    r_asymp=(params['right_asymptote']
                             if 'right_asymptote' in params else None))

                if evolving :
                    c_nb = self.feeding_habitat_structure.data_structure.cohorts_number
                    tmp = np.arange(start_age, c_nb)
                    age = np.concatenate(
                        (tmp,np.repeat(c_nb-1, effort_ds.time.data.size - tmp.size)))
                else : age = start_age

                for t in range(effort_ds.time.data.size) :
                    # length in cm
                    length = length_fun(age[t]) if evolving else length_fun(age)
                    f_data[t,:,:] = data[t,:,:] * q * selectivity_fun(length)

                fishing_mortality[f_name] = xr.DataArray(
                    f_data,
                    coords=effort_ds[f_name].coords,
                    attrs=effort_ds[f_name].attrs)

        fishing_mortality_ds = xr.Dataset(fishing_mortality)
        fishing_mortality_ds.attrs.update(effort_ds.attrs)
        fishing_mortality_ds.attrs["Fisheries"] = list(fishing_mortality.keys())

        return fisherieseffort.sumDataSet(fishing_mortality_ds,
                                          name="Mortality")

# ------------------------------ WRAPPER ----------------------------- #

    def _commonWrapperTaxis(self, feeding_habitat, name, lat_min, lat_max,
                            lon_min, lon_max):

        hf_cond, ssto_cond = (self.ikamoana_fields_structure.landmask_from_habitat,
                              self.ikamoana_fields_structure.shallow_sea_to_ocean)
        param = dict(
            habitat_field=feeding_habitat,
            use_SEAPODYM_global_mask=(not hf_cond), shallow_sea_to_ocean=ssto_cond,
            lat_min=lat_min, lat_max=lat_max, lon_min=lon_min, lon_max=lon_max)

        landmask = self.landmask(**param)

        grad_lon, grad_lat = self.gradient(feeding_habitat, landmask)

        return self.taxis(grad_lon, grad_lat,
                          name=feeding_habitat.name if name is None else name)

    # TODO : Finish the description
    def computeTaxis(
            self, cohort: int = None,
            time_start: int = None, time_end: int = None,
            lat_min: int = None, lat_max: int = None,
            lon_min: int = None, lon_max: int = None,
            name: str = None, use_already_computed_habitat: bool = False,
            verbose: bool = False
            ) -> Tuple[xr.DataArray,xr.DataArray] :
        """
        Calculates the taxis field of a given habitat. If the feeding
        habitat is not already calculated, it also calculates the
        feeding habitat using the FeedingHabitat class.

        Parameters
        ----------
        cohort : int, optional if `use_already_computed_habitat` is True
            The cohort whose habitat is to be calculated.
        time_start : int, optional
            [description]
        time_end : int, optional
            [description]
        lat_min : int, optional
            [description]
        lat_max : int, optional
            [description]
        lon_min : int, optional
            [description]
        lon_max : int, optional
            [description]
        name : str, optional
            Will name the DataArray with.
        use_already_computed_habitat : bool, optional
            If True, the feeding habitat will be calculated anyway.
            Otherwise, if `self.feeding_habitat` is not None, self
            habitat will be used for taxis calculation.
        verbose : bool, optional

        See Also
        --------
        FeedingHabitat.computeFeedingHabitat : computeTaxis is based on
            the feeding habitat.

        Returns
        -------
        Tuple[xr.DataArray,xr.DataArray]
            The first one is the Taxis_longitude and the second is the
            Taxis_latitude DataArray.

        Raises
        ------
        ValueError
            An error is raised if the feeding_habitat must be calculated
            but the `cohort` argument is None.
        """

        (time_start,time_end,lat_min,lat_max,lon_min,lon_max) = (
            self.feeding_habitat_structure.controlArguments(
                time_start, time_end, lat_min, lat_max, lon_min, lon_max))

        if (self.feeding_habitat is None) or (not use_already_computed_habitat) :
            if cohort is None :
                raise ValueError("Cohort argument must be specified. "
                                 "Actual is %s."%(str(cohort)))
            feeding_habitat = (
                self.feeding_habitat_structure.computeFeedingHabitat(
                    cohort, time_start, time_end, lat_min, lat_max, lon_min,
                    lon_max, False, verbose))
            fh_name = list(feeding_habitat.var()).pop()
            feeding_habitat_da = feeding_habitat[fh_name]
            feeding_habitat_da.attrs.update(feeding_habitat.attrs)
            self.feeding_habitat = feeding_habitat_da
        else :
            feeding_habitat_da = self.feeding_habitat

        return self._commonWrapperTaxis(feeding_habitat_da, name, lat_min,
                                        lat_max, lon_min, lon_max)

    # TODO : Finish the description
    def computeEvolvingTaxis(
            self, cohort_start: int = None, cohort_end: int = None,
            time_start: int = None, time_end: int = None,
            lat_min: int = None, lat_max: int = None,
            lon_min: int = None, lon_max: int = None,
            name: str = None, use_already_computed_habitat: bool = False,
            verbose: bool = False
            ) -> Tuple[xr.DataArray,xr.DataArray] :
        """
        Calculates the taxis field of a given evolving habitat. If the
        evolving feeding habitat is not already calculated, it also
        calculates the feeding habitat using the FeedingHabitat class.

        Parameters
        ----------
        cohort_start : int, optional
            The age of the first cohort for which we will calculate the
            habitat. If None, it corresponds to the youngest cohort (0).
        cohort_end : int, optional
            The age of the last cohort for which we will calculate the
            habitat. If None, it corresponds to the oldest cohort.
        time_start : int, optional
            [description]
        time_end : int, optional
            [description]
        lat_min : int, optional
            [description]
        lat_max : int, optional
            [description]
        lon_min : int, optional
            [description]
        lon_max : int, optional
            [description]
        name : str, optional
            Will name the DataArray with.
        use_already_computed_habitat : bool, optional
            If True, the feeding habitat will be calculated anyway.
            Otherwise, if `self.feeding_habitat` is not None, self
            habitat will be used for taxis calculation.
        verbose : bool, optional

        See Also
        --------
        FeedingHabitat.computeFeedingHabitat : computeEvolvingTaxis is
            based on the evolving feeding habitat.

        Returns
        -------
        Tuple[xr.DataArray,xr.DataArray]
            The first one is the Taxis_longitude and the second is the
            Taxis_latitude DataArray.
        """

        (time_start,time_end,lat_min,lat_max,lon_min,lon_max) = (
            self.feeding_habitat_structure.controlArguments(
                time_start, time_end, lat_min, lat_max, lon_min, lon_max))

        if (self.feeding_habitat is None) or (not use_already_computed_habitat):
            feeding_habitat = (
                self.feeding_habitat_structure.computeEvolvingFeedingHabitat(
                    cohort_start, cohort_end, time_start, time_end, lat_min,
                    lat_max, lon_min, lon_max, False, verbose))
            self.feeding_habitat = feeding_habitat
        else :
            feeding_habitat = self.feeding_habitat

        return self._commonWrapperTaxis(feeding_habitat, name, lat_min,
                                        lat_max, lon_min, lon_max)

    # TODO : Write the description
    def computeMortality(
            self, effort_filepath: str, fisheries_xml_filepath: str,
            time_reso: int, space_reso: float, skiprows: int = 0,
            removeNoCatch: bool = False, predict_effort: bool = False,
            remove_fisheries: List[Union[float,str,int]] = None,
            convertion_tab: Dict[str, Union[str,int,float]] = None,
            verbose: bool = False
            ) -> xr.DataArray :

        params_fisheries = self.readFisheriesXML(fisheries_xml_filepath)

        to_remove = []
        for f in remove_fisheries :
            to_remove.append(
                convertion_tab[f] if f in convertion_tab.keys() else f)

        effort_ds = fisherieseffort.effortByFishery(
            effort_filepath, time_reso=time_reso, space_reso=space_reso,
            skiprows=skiprows, removeNoCatch=removeNoCatch,
            remove_fisheries=to_remove, predict_effort=predict_effort,
            verbose=verbose)

        return self.fishingMortality(effort_ds, params_fisheries,
                                     convertion_tab=convertion_tab)

# ------------------------------- MAIN ------------------------------- #

# TODO : Mortality isn't calculated for now. Uncomment to do so.
    def computeIkamoanaFields(
            self, effort_filepath: str, fisheries_xml_filepath: str,
            time_reso: int, space_reso: float, skiprows: int = 0,
            removeNoCatch: bool = False, predict_effort: bool = False,
            remove_fisheries: List[Union[float,str,int]] = None,
            convertion_tab: Dict[str, Union[str,int,float]] = None,

            evolve: bool = True, cohort_start: int = None,
            cohort_end: int = None, time_start: int = None, time_end: int = None,
            lat_min: int = None, lat_max: int = None, lon_min: int = None,
            lon_max: int = None, verbose: bool = False
            ) -> Dict[str, xr.DataArray]:
<<<<<<< HEAD

=======
        """
        Feeding Habitat is calculated everytime, see WARNING commentary.
        """
        
>>>>>>> e4ea5ed4
        self.feeding_habitat_structure.data_structure.normalizeCoords()

        hf_cond, ssto_cond = (
            self.ikamoana_fields_structure.landmask_from_habitat,
            self.ikamoana_fields_structure.shallow_sea_to_ocean)

        # TODO : add args
        if evolve :
            taxis_lon, taxis_lat = self.computeEvolvingTaxis(
                cohort_start=cohort_start, cohort_end=cohort_end, time_start=time_start,
                time_end=time_end, lat_min=lat_min, lat_max=lat_max,
                lon_min=lon_min, lon_max=lon_max, verbose=verbose,
        # WARNING : will compute feeding habitat everytime.
                use_already_computed_habitat=False)
        else :
<<<<<<< HEAD
            taxis_lon, taxis_lat = self.computeTaxis()

        if hf_cond :
            landmask = self.landmask(
                habitat_field= self.feeding_habitat, use_SEAPODYM_global_mask=not(hf_cond),
                shallow_sea_to_ocean=ssto_cond, lat_min=lat_min, lat_max=lat_max,
                lon_min=lon_min, lon_max=lon_max)

        diffusion = self.diffusion(self.feeding_habitat)
        gradient_diffusion_lon, gradient_diffusion_lat = self.gradient(diffusion, landmask)

        mortality = self.computeMortality(
            effort_filepath=effort_filepath, fisheries_xml_filepath=fisheries_xml_filepath,
            time_reso=time_reso, space_reso=space_reso, skiprows=skiprows,
            removeNoCatch=removeNoCatch, predict_effort=predict_effort,
            remove_fisheries=remove_fisheries, convertion_tab=convertion_tab,
            verbose=verbose)

        return {'taxis_lon':taxis_lon,
                'taxis_lat':taxis_lat,
                'landmask':landmask,
                'gradient_diffusion_lon':gradient_diffusion_lon,
                'gradient_diffusion_lat':gradient_diffusion_lat,
                'mortality':mortality}
=======
            taxis_lon, taxis_lat = self.computeTaxis(
                cohort=cohort_start, time_start=time_start, time_end=time_end,
                lat_min=lat_min, lat_max=lat_max, lon_min=lon_min, lon_max=lon_max,
        # WARNING : will compute feeding habitat everytime.
                use_already_computed_habitat=False, verbose=verbose)
        
        landmask = self.landmask(
            habitat_field=self.feeding_habitat, use_SEAPODYM_global_mask=not(hf_cond),
            shallow_sea_to_ocean=ssto_cond, lat_min=lat_min, lat_max=lat_max,
            lon_min=lon_min, lon_max=lon_max, field_output=True)
        
        diffusion = self.diffusion(self.feeding_habitat)
        gradient_diffusion_lon, gradient_diffusion_lat = self.gradient(
            diffusion, landmask.loc[landmask.time.data[0],:,:])
        
        U, V = self.current_forcing()
        
        # mortality = self.computeMortality(
        #     effort_filepath=effort_filepath, fisheries_xml_filepath=fisheries_xml_filepath,
        #     time_reso=time_reso, space_reso=space_reso, skiprows=skiprows,
        #     removeNoCatch=removeNoCatch, predict_effort=predict_effort,
        #     remove_fisheries=remove_fisheries, convertion_tab=convertion_tab,
        #     verbose=verbose)

        return {'Tx':taxis_lon, 'Ty':taxis_lat,
                'K':diffusion,
                'dK_dx':gradient_diffusion_lon, 'dK_dy':gradient_diffusion_lat,
                'U':U, 'V':V,
                'landmask':landmask,
                #'mortality':mortality
        }
        
        
        
        
        
>>>>>>> e4ea5ed4
<|MERGE_RESOLUTION|>--- conflicted
+++ resolved
@@ -348,10 +348,14 @@
             + self.ikamoana_fields_structure.v_file,  dym_varname='v_L1')
 
         if self.feeding_habitat is not None:
-    # NOTE : DataArray.loc[] is a xarray native function.
-<<<<<<< HEAD
+            # NOTE : DataArray.loc[] is a xarray native function.
+            # TODO : la fonction loc native crée une erreur
+            # -> charge une date de trop
             # minlon_idx = min(self.feeding_habitat.lon.data)
             # maxlon_idx = max(self.feeding_habitat.lon.data)
+            # TODO : Is it normal ?
+            # Reponse -> on change mais il faudra inverser a latitude
+            # lors de la lecture des fichier (convertion en fields)
             # minlat_idx = max(self.feeding_habitat.lat.data)
             # maxlat_idx = min(self.feeding_habitat.lat.data)
             # mintime_idx = min(self.feeding_habitat.time.data)
@@ -378,42 +382,6 @@
             V = sliceField(V, mintime_idx, maxtime_idx,
                             minlat_idx, maxlat_idx,
                             minlon_idx, maxlon_idx)
-
-=======
-    # TODO : la fonction loc native crée une erreur (charge une date de trop)
-            minlon_idx = min(self.feeding_habitat.lon.data)
-            maxlon_idx = max(self.feeding_habitat.lon.data)
-            # TODO : Is it normal ?
-            # Reponse -> on change mais il faudra inverser a latitude
-            # lors de la lecture des fichier (convertion en fields)
-            minlat_idx = max(self.feeding_habitat.lat.data)
-            maxlat_idx = min(self.feeding_habitat.lat.data)
-            mintime_idx = min(self.feeding_habitat.time.data)
-            maxtime_idx = max(self.feeding_habitat.time.data)
-            
-            U = U.loc[mintime_idx:maxtime_idx,
-                      minlat_idx:maxlat_idx,
-                      minlon_idx:maxlon_idx]
-            
-            V = V.loc[mintime_idx:maxtime_idx,
-                      minlat_idx:maxlat_idx,
-                      minlon_idx:maxlon_idx]
-            
-            # timefun, latfun, lonfun  = coordsAccess(U)
-            # minlon_idx = lonfun(min(self.feeding_habitat.coords['lon'].data))
-            # maxlon_idx = lonfun(max(self.feeding_habitat.coords['lon'].data))
-            # minlat_idx = latfun(max(self.feeding_habitat.coords['lat'].data))
-            # maxlat_idx = latfun(min(self.feeding_habitat.coords['lat'].data))
-            # mintime_idx = timefun(min(self.feeding_habitat.coords['time'].data))
-            # maxtime_idx =timefun(max(self.feeding_habitat.coords['time'].data))
-            # U = sliceField(U, mintime_idx, maxtime_idx,
-            #                 minlat_idx, maxlat_idx,
-            #                 minlon_idx, maxlon_idx)
-            # V = sliceField(V, mintime_idx, maxtime_idx,
-            #                 minlat_idx, maxlat_idx,
-            #                 minlon_idx, maxlon_idx)
-            
->>>>>>> e4ea5ed4
         return U, V
 
 # TODO : Review this
@@ -851,14 +819,10 @@
             lat_min: int = None, lat_max: int = None, lon_min: int = None,
             lon_max: int = None, verbose: bool = False
             ) -> Dict[str, xr.DataArray]:
-<<<<<<< HEAD
-
-=======
         """
         Feeding Habitat is calculated everytime, see WARNING commentary.
         """
-        
->>>>>>> e4ea5ed4
+  
         self.feeding_habitat_structure.data_structure.normalizeCoords()
 
         hf_cond, ssto_cond = (
@@ -874,32 +838,6 @@
         # WARNING : will compute feeding habitat everytime.
                 use_already_computed_habitat=False)
         else :
-<<<<<<< HEAD
-            taxis_lon, taxis_lat = self.computeTaxis()
-
-        if hf_cond :
-            landmask = self.landmask(
-                habitat_field= self.feeding_habitat, use_SEAPODYM_global_mask=not(hf_cond),
-                shallow_sea_to_ocean=ssto_cond, lat_min=lat_min, lat_max=lat_max,
-                lon_min=lon_min, lon_max=lon_max)
-
-        diffusion = self.diffusion(self.feeding_habitat)
-        gradient_diffusion_lon, gradient_diffusion_lat = self.gradient(diffusion, landmask)
-
-        mortality = self.computeMortality(
-            effort_filepath=effort_filepath, fisheries_xml_filepath=fisheries_xml_filepath,
-            time_reso=time_reso, space_reso=space_reso, skiprows=skiprows,
-            removeNoCatch=removeNoCatch, predict_effort=predict_effort,
-            remove_fisheries=remove_fisheries, convertion_tab=convertion_tab,
-            verbose=verbose)
-
-        return {'taxis_lon':taxis_lon,
-                'taxis_lat':taxis_lat,
-                'landmask':landmask,
-                'gradient_diffusion_lon':gradient_diffusion_lon,
-                'gradient_diffusion_lat':gradient_diffusion_lat,
-                'mortality':mortality}
-=======
             taxis_lon, taxis_lat = self.computeTaxis(
                 cohort=cohort_start, time_start=time_start, time_end=time_end,
                 lat_min=lat_min, lat_max=lat_max, lon_min=lon_min, lon_max=lon_max,
@@ -930,10 +868,4 @@
                 'U':U, 'V':V,
                 'landmask':landmask,
                 #'mortality':mortality
-        }
-        
-        
-        
-        
-        
->>>>>>> e4ea5ed4
+        }