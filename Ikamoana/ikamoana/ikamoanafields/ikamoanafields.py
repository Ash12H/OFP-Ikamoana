import warnings
import xml.etree.ElementTree as ET
from typing import Dict, List, Tuple, Union

import numpy as np
import parcels
import xarray as xr
from parcels.tools.converters import Geographic, GeographicPolar

from ..feedinghabitat import FeedingHabitat
from ..feedinghabitat import feedinghabitatconfigreader as fhcf
from ..fisherieseffort import fisherieseffort
from .ikamoanafieldsconfigreader import readIkamoanaFieldsXML


def convertToField(field : Union[xr.DataArray, xr.Dataset], name=None) :
<<<<<<< HEAD
    """Converts a DataSet/DataArray to a `parcels.FieldSet`."""
    
=======
    """
    Converts a DataSet/DataArray to a `parcels.FieldSet`.
    """

>>>>>>> 1ee53b3c
    if isinstance(field, xr.DataArray) :
        field = field.to_dataset(name=name if name is not None else field.name)

    return parcels.FieldSet.from_xarray_dataset(
        ((field.reindex(lat=field.lat[::-1]))
         if field.lat[0] > field.lat[-1] else field),
        variables=dict([(i,i) for i in field.keys()]),
        dimensions=dict([(i,i) for i in field.dims.keys()]))

def sliceField(field : Union[xr.DataArray, xr.Dataset],
               time_start: int = None, time_end: int = None,
               lat_min: int = None, lat_max: int = None,
               lon_min: int = None, lon_max: int = None) -> Union[xr.DataArray, xr.Dataset] :
    """
    This function is equivalent to `xarray.DataArray.loc[]`. Moreover,
    sliceField will not automaticaly find the nearest value while
    `xarray.DataArray.loc[]` will.
    """

    coords = field.coords

    if (lat_min is not None) :
        if ((lat_min < 0) or (lat_min >= coords['lat'].data.size)) :
            raise ValueError("lat_min out of bounds. Min is %d and Max is %d"%(
                0, coords['lat'].data.size - 1))
    if (lat_max is not None) :
        if ((lat_max < 0) or (lat_max >= coords['lat'].data.size)) :
            raise ValueError("lat_max out of bounds. Min is %d and Max is %d"%(
                0, coords['lat'].data.size - 1))
    if (lat_min is not None) and (lat_max is not None) and (lat_min > lat_max) :
        raise ValueError("lat_min must be <= to lat_max.")

    if (lon_min is not None) :
        if ((lon_min < 0) or (lon_min >= coords['lon'].data.size)) :
            raise ValueError("lon_min out of bounds. Min is %d and Max is %d"%(
                0, coords['lon'].data.size - 1))
    if (lon_max is not None) :
        if ((lon_max < 0) or (lon_max >= coords['lon'].data.size)) :
            raise ValueError("lon_max out of bounds. Min is %d and Max is %d"%(
                0, coords['lon'].data.size - 1))
    if (lon_min is not None) and (lon_max is not None) and (lon_min > lon_max) :
        raise ValueError("lon_min must be <= to lon_max.")

    if (time_start is not None) :
        if ((time_start < 0) or (time_start >= coords['time'].data.size)) :
            raise ValueError("time_start out of bounds. Min is %d and Max is %d"%(
                0, coords['time'].data.size - 1))
    if (time_end is not None) :
        if ((time_end < 0) or (time_end >= coords['time'].data.size)) :
            raise ValueError("time_end out of bounds. Min is %d and Max is %d"%(
                0, coords['time'].data.size - 1))
    if (time_start is not None) and (time_end is not None) and (time_start > time_end) :
        raise ValueError("time_start must be <= to time_end.")

    coord_lat = coords["lat"][lat_min:lat_max+1 if lat_max is not None else None]
    coord_lon = coords["lon"][lon_min:lon_max+1 if lon_max is not None else None]
    coord_time = coords["time"][time_start:time_end+1 if time_end is not None else None]

    return field.sel(time=coord_time, lat=coord_lat, lon=coord_lon)

class IkamoanaFields :

# ------------------------- CORE FUNCTIONS ------------------------- #

# TODO : Add normalization after the creation of the FeedingHabitat
    def __init__(self,
                 #xml_fields : str,
                 xml_feeding_habitat : str,
                 feeding_habitat : xr.DataArray = None):
        """Create a IkamoanaFields class. Can compute Taxis, Current, Diffusion,
        and mortality fields."""

        #self.ikamoana_fields_structure = readIkamoanaFieldsXML(xml_fields)
        self.ikamoana_fields_structure = readIkamoanaFieldsXML(None)
        self.feeding_habitat_structure = FeedingHabitat(xml_feeding_habitat)
        if (feeding_habitat is None) or isinstance(feeding_habitat,xr.DataArray) :
            self.feeding_habitat = feeding_habitat
        else :
            raise TypeError("feeding_habitat must be a Xarray.DataArray or None."
                            "Current type is : %s"%(str(type(feeding_habitat))))

    def readFisheriesXML(
            self, xml_config_file: str, species_name: str = None
            ) -> dict :
        """Read a XML file to get all parameters needed for mortality
        field production."""
        
        tree = ET.parse(xml_config_file)
        root = tree.getroot()
        if species_name == None :
            species_name = root.find("sp_name").text

        nb_fishery = int(root.find('nb_fishery').attrib['value'])
        list_fishery_name = root.find('list_fishery_name').text.split()

        # fisheries name
        if len(list_fishery_name) != nb_fishery :
            raise ValueError((
                "nb_fishery is {} but list_fishery_name contains {} elements."
                ).format(nb_fishery, len(list_fishery_name)))
                            
        f_param = {}
        for f in list_fishery_name :
            tmp_dict = {
                "function_type":int(root.find("s_sp_fishery").find(f).find(
                    "function_type").attrib["value"]),
                "q":float(root.find("q_sp_fishery").find(f).attrib[species_name]),
                "variable":float(root.find(
                    "s_sp_fishery").find(f).attrib[species_name]),
                "length_threshold":float(root.find('s_sp_fishery').find(f).find(
                    "length_threshold").attrib[species_name])}
            
            if tmp_dict['function_type'] == 3 :
                tmp_dict['right_asymptote'] = float(
                    root.find("s_sp_fishery").find(f).find(
                        "right_asymptote").attrib[species_name])
            f_param[f] = tmp_dict

        return f_param

    def vMax(self, length : float) -> float :
        """Return the maximum velocity of a fish with a given length."""

        return (self.ikamoana_fields_structure.vmax_a
             * np.power(length, self.ikamoana_fields_structure.vmax_b))

<<<<<<< HEAD
=======
## TODO : Déplacer le control d'argument vers le wrapper ?
# Meilleure idée : ajouter un argument use_SEAPODYM_global_mask comme ça
# on peut quand même controler l'argument malgré l'utilisation du
# global_mask (un peu comme un array_like)
>>>>>>> 1ee53b3c
    def landmask(self, habitat_field : xr.DataArray = None,
                 use_SEAPODYM_global_mask: bool = False,
                 shallow_sea_to_ocean=False, lim=1e-45,
                 lat_min: int = None,lat_max: int = None,
<<<<<<< HEAD
                 lon_min: int = None,lon_max: int = None) -> xr.DataArray :
        """Return the landmask of a given habitat (`habitat_field`) or 
        generated from the FeedingHabitat.global_mask which is used by
        SEAPODYM (`use_SEAPODYM_global_mask: bool = True`).
        
=======
                 lon_min: int = None,lon_max: int = None,
                 field_output: bool = False) -> xr.DataArray :
        """Return the landmask of a given habitat or FeedingHabitat.global_mask.
>>>>>>> 1ee53b3c
        Mask values :
        - 2 -> is Shallow
        - 1 -> is Land or No_Data
        - 0 -> deep ocean with habitat data

        Note
        ----
        Landmask in Original (with Parcels Fields) is flipped on latitude axis.
        """
        
        def controlArguments(habitat_field, lat_min, lat_max, lon_min, lon_max) :
            if habitat_field is not None:
                if lat_min is None :
                    lat_min = habitat_field.attrs['lat_min']
                if lat_max is None :
                    lat_max = habitat_field.attrs['lat_max']
                if lon_min is None :
                    lon_min = habitat_field.attrs['lon_min']
                if lon_max is None :
                    lon_max = habitat_field.attrs['lon_max']
            if lat_max is not None :
                lat_max += 1
            if lon_max is not None :
                lon_max += 1

            return lat_min, lat_max, lon_min, lon_max

        lat_min, lat_max, lon_min, lon_max = controlArguments(
            habitat_field, lat_min, lat_max, lon_min, lon_max)

        if use_SEAPODYM_global_mask :
            mask_L1 = np.invert(
                self.feeding_habitat_structure.data_structure.global_mask[
                    'mask_L1'])[0, lat_min:lat_max, lon_min:lon_max]
            mask_L3 = np.invert(
                self.feeding_habitat_structure.data_structure.global_mask[
                    'mask_L3'])[0, lat_min:lat_max, lon_min:lon_max]

            landmask = np.zeros(mask_L1.shape, dtype=np.int8)
            if not shallow_sea_to_ocean :
                landmask[mask_L3] = 2
            landmask[mask_L1] = 1

            coords = self.feeding_habitat_structure.data_structure.coords
            coords = {'lat':coords['lat'][lat_min:lat_max],
                      'lon':coords['lon'][lon_min:lon_max]}

        else :
            if habitat_field is None :
                raise ValueError("You must specify a habitat_field argument if"
                                 "use_SEAPODYM_global_mask is False.")
            habitat_f = habitat_field[0,:,:]
            lmeso_f = self.feeding_habitat_structure.data_structure.variables_dictionary[
                'forage_lmeso'][0, lat_min:lat_max, lon_min:lon_max]

            if habitat_f.shape != lmeso_f.shape :
                raise ValueError("Habitat {} and forage_lmeso {} must have the"
                                 " same dimension.".format(habitat_f.shape,
                                                           lmeso_f.shape))

            landmask = np.zeros_like(habitat_f)
            if not shallow_sea_to_ocean :
                landmask[(np.abs(lmeso_f) <= lim) | np.isnan(lmeso_f)] = 2
            landmask[(np.abs(habitat_f) <= lim) | np.isnan(habitat_f)] = 1

            coords = {'lat':habitat_field.coords['lat'],
                      'lon':habitat_field.coords['lon']}
<<<<<<< HEAD

        ## TODO : Why is lon between 1 and ny-1 ?
=======
        dimensions = ('lat', 'lon')
        ## TODO : Ask why lon is between 1 and ny-1
        # Answer -> in-coming
>>>>>>> 1ee53b3c
        landmask[-1,:] = landmask[0,:] = 0

        if field_output:
            landmask = landmask[np.newaxis]
            landmask = np.flip(landmask, axis=1)
            coords.update({'time': np.zeros(1, dtype=np.float32)})
            dimensions = ('time', 'lat', 'lon')

        return xr.DataArray(data=landmask, name='landmask',
                            coords=coords, dims=dimensions)

    def gradient(self, field: xr.DataArray, landmask: xr.DataArray,
                 name: str = None) -> Tuple[xr.DataArray]:
        """
        Gradient calculation for a Xarray DataArray seapodym-equivalent calculation
        requires LandMask forward and backward differencing for domain edges
        and land/shallow sea cells."""

        if ((field.lat.size != landmask.lat.size)
                or (field.lon.size != landmask.lon.size)) :
            raise ValueError("Field and landmask must have the same dimension.")

        ## WARNING : To have the same behavior as original gradient function,
        # latitude must be south-north rather than north-south.

        flip_lat = field.lat[0] > field.lat[-1]
        if flip_lat :
            field = field.reindex(lat=field.lat[::-1])
        if landmask.lat[0] > landmask.lat[-1] :
            landmask = landmask.reindex(lat=landmask.lat[::-1])

        def getCellEdgeSizes(field) :
            """Copy of the Field.calc_cell_edge_sizes() function in Parcels.
            Avoid the convertion of DataArray into Field."""

            field_grid = parcels.grid.RectilinearZGrid(
                field.lon.data, field.lat.data,
                depth=None, time=None, time_origin=None,
                mesh='spherical') # In degrees

            field_grid.cell_edge_sizes['x'] = np.zeros((field_grid.ydim, field_grid.xdim), dtype=np.float32)
            field_grid.cell_edge_sizes['y'] = np.zeros((field_grid.ydim, field_grid.xdim), dtype=np.float32)

            x_conv = GeographicPolar()
            y_conv = Geographic()

            for y, (lat, dlat) in enumerate(zip(field_grid.lat, np.gradient(field_grid.lat))):
                for x, (lon, dlon) in enumerate(zip(field_grid.lon, np.gradient(field_grid.lon))):
                    field_grid.cell_edge_sizes['x'][y, x] = x_conv.to_source(dlon, lon, lat, field_grid.depth[0])
                    field_grid.cell_edge_sizes['y'][y, x] = y_conv.to_source(dlat, lon, lat, field_grid.depth[0])

            return field_grid.cell_edge_sizes['x'], field_grid.cell_edge_sizes['y']

        dlon, dlat = getCellEdgeSizes(field)

        nlat = field.lat.size
        nlon = field.lon.size

        data = np.nan_to_num(field.data)
        landmask = landmask.data
        dVdlon = np.zeros(data.shape, dtype=np.float32)
        dVdlat = np.zeros(data.shape, dtype=np.float32)

        ## NOTE : Parallelised execution may help to do it faster.
        # I think it can also be vectorized.
        for t in range(field.time.size):
            for lon in range(1, nlon-1):
                for lat in range(1, nlat-1):
                    if landmask[lat, lon] < 1:
                        if landmask[lat, lon+1] == 1:
                            dVdlon[t,lat,lon] = (data[t,lat,lon] - data[t,lat,lon-1]) / dlon[lat, lon]
                        elif landmask[lat, lon-1] == 1:
                            dVdlon[t,lat,lon] = (data[t,lat,lon+1] - data[t,lat,lon]) / dlon[lat, lon]
                        else:
                            dVdlon[t,lat,lon] = (data[t,lat,lon+1] - data[t,lat,lon-1]) / (2*dlon[lat, lon])

                        if landmask[lat+1, lon] == 1:
                            dVdlat[t,lat,lon] = (data[t,lat,lon] - data[t,lat-1,lon]) / dlat[lat, lon]
                        elif landmask[lat-1, lon] == 1:
                            dVdlat[t,lat,lon] = (data[t,lat+1,lon] - data[t,lat,lon]) / dlat[lat, lon]
                        else:
                            dVdlat[t,lat,lon] = (data[t,lat+1,lon] - data[t,lat-1,lon]) / (2*dlat[lat, lon])

            for lon in range(nlon):
                dVdlat[t,0,lon] = (data[t,1,lon] - data[t,0,lon]) / dlat[0,lon]
                dVdlat[t,-1,lon] = (data[t,-1,lon] - data[t,-2,lon]) / dlat[-2,lon]
            for lat in range(nlat):
                dVdlon[t,lat,0] = (data[t,lat,1] - data[t,lat,0]) / dlon[lat,-1]
                dVdlon[t,lat,-1] = (data[t,lat,-1] - data[t,lat,-2]) / dlon[lat,-1]

        if flip_lat : field = field = field.reindex(lat=field.lat[::-1])

        return (xr.DataArray(
                    name = "Gradient_longitude_"+(field.name if name is None else name),
                    data = dVdlon,
                    coords = field.coords,
                    dims=('time','lat','lon'),
                    attrs=field.attrs),
                xr.DataArray(
                    name = "Gradient_latitude_"+(field.name if name is None else name),
                    data = np.flip(dVdlat, axis=1) if flip_lat else dVdlat,
                    coords = field.coords,
                    dims=('time','lat','lon'),
                    attrs=field.attrs))

## TODO : Take into account L1 is a simplification.
# Should use accessibility + forage distribution + current L1/L2/L3
    def current_forcing(self):
        U = fhcf.seapodymFieldConstructor(
            self.feeding_habitat_structure.data_structure.root_directory
            + self.ikamoana_fields_structure.u_file,  dym_varname='u_L1')
        V = fhcf.seapodymFieldConstructor(
            self.feeding_habitat_structure.data_structure.root_directory
            + self.ikamoana_fields_structure.v_file,  dym_varname='v_L1')

        if self.feeding_habitat is not None:
    # NOTE : DataArray.loc[] is a xarray native function.
            minlon_idx = min(self.feeding_habitat.lon.data)
            maxlon_idx = max(self.feeding_habitat.lon.data)
            minlat_idx = max(self.feeding_habitat.lat.data)
            maxlat_idx = min(self.feeding_habitat.lat.data)
            mintime_idx = min(self.feeding_habitat.time.data)
            maxtime_idx = max(self.feeding_habitat.time.data)
            
            U = U.loc[mintime_idx:maxtime_idx,
                      minlat_idx:maxlat_idx,
                      minlon_idx:maxlon_idx]
            
            V = V.loc[mintime_idx:maxtime_idx,
                      minlat_idx:maxlat_idx,
                      minlon_idx:maxlon_idx]
            
            # timefun, latfun, lonfun  = coordsAccess(U)
            # minlon_idx = lonfun(min(self.feeding_habitat.coords['lon'].data))
            # maxlon_idx = lonfun(max(self.feeding_habitat.coords['lon'].data))
            # minlat_idx = latfun(max(self.feeding_habitat.coords['lat'].data))
            # maxlat_idx = latfun(min(self.feeding_habitat.coords['lat'].data))
            # mintime_idx = timefun(min(self.feeding_habitat.coords['time'].data))
            # maxtime_idx =timefun(max(self.feeding_habitat.coords['time'].data))
            # U = sliceField(U, mintime_idx, maxtime_idx,
            #                 minlat_idx, maxlat_idx,
            #                 minlon_idx, maxlon_idx)
            # V = sliceField(V, mintime_idx, maxtime_idx,
            #                 minlat_idx, maxlat_idx,
            #                 minlon_idx, maxlon_idx)
            
        return U, V

<<<<<<< HEAD
=======
    def start_distribution(self, dist_file):
        dist = fhcf.seapodymFieldConstructor(dist_file,
                                              dym_varname='start')
        #clip dimensions to the same as the feeding habitats, but only the first two time-steps
        if self.feeding_habitat is not None:
            timefun, latfun, lonfun  = coordsAccess(dist)
            minlon_idx = lonfun(min(self.feeding_habitat.coords['lon'].data))
            maxlon_idx = lonfun(max(self.feeding_habitat.coords['lon'].data))
            minlat_idx = latfun(max(self.feeding_habitat.coords['lat'].data))
            maxlat_idx = latfun(min(self.feeding_habitat.coords['lat'].data))
            mintime_idx = timefun(min(self.feeding_habitat.coords['time'].data))
            maxtime_idx =timefun(min(self.feeding_habitat.coords['time'].data)+1)
            dist = sliceField(dist, mintime_idx, maxtime_idx,
                            minlat_idx, maxlat_idx,
                            minlon_idx, maxlon_idx)
        return dist

>>>>>>> 1ee53b3c
    def taxis(self, dHdlon: xr.DataArray, dHdlat: xr.DataArray,
              name: str = None) -> Tuple[xr.DataArray,xr.DataArray] :
        """
        Calculation of the Taxis field from the gradient.
        """

        def argumentCheck(array) :
            if array.attrs.get('cohort_start') is not None :
                is_evolving = True
                age = array.cohorts
            elif array.attrs.get('Cohort number') is not None :
                is_evolving = False
                age = array.attrs.get('Cohort number')
            else :
                raise ValueError("Fields must contain either 'cohort_start' or 'Cohort number'")
            return is_evolving, age

        is_evolving, age = argumentCheck(dHdlon)
        Tlon = np.zeros(dHdlon.data.shape, dtype=np.float32)
        Tlat = np.zeros(dHdlat.data.shape, dtype=np.float32)
        lat_tile_transpose_cos = np.cos(
            np.tile(dHdlon.lat.data, (dHdlon.lon.size, 1)).T
            * np.pi/180)
        factor = self.ikamoana_fields_structure.taxis_scale * 250 * 1.852 * 15
        f_length = self.feeding_habitat_structure.data_structure.findLengthByCohort

        for t in range(dHdlon.time.size):
            t_age = age[t] if is_evolving else age
            # Convert cm to meter (/100) : See original function
            t_length = f_length(t_age) / 100

            Tlon[t,:,:] = (self.vMax(t_length)
                           * dHdlon.data[t,:,:]
                           * factor * lat_tile_transpose_cos)
            Tlat[t,:,:] = (self.vMax(t_length)
                           * dHdlat.data[t,:,:]
                           * factor)

        if self.ikamoana_fields_structure.units == 'nm_per_timestep':
            Tlon *= (16/1852)
            Tlat *= (16/1852)
        ## NOTE :       (timestep/1852) * (1000*1.852*60) * 1/timestep
        #           <=> (250*1.852*15) * (16/1852)

        return (xr.DataArray(name = "Taxis_longitude_"+(dHdlon.name if name is None else name),
                             data = Tlon,
                             coords = dHdlon.coords,
                             dims=('time','lat','lon'),
                             attrs=dHdlon.attrs),
                xr.DataArray(name = "Taxis_latitude_"+(dHdlat.name if name is None else name),
                             data = Tlat,
                             coords = dHdlat.coords,
                             dims=('time','lat','lon'),
                             attrs=dHdlat.attrs))

    def diffusion(self, habitat: xr.DataArray, name: str = None) -> xr.DataArray :
        """DESCRIPTION : This is simply calculating the required indices of the
        forcing for this simulation."""

        def argumentCheck(array) :
            if array.attrs.get('cohort_start') is not None :
                is_evolving = True
                age = array.cohorts
            elif array.attrs.get('Cohort number') is not None :
                is_evolving = False
                age = array.attrs.get('Cohort number')
            else :
                raise ValueError("Fields must contain either 'cohort_start' or 'Cohort number'")
            return is_evolving, age

        is_evolving, age = argumentCheck(habitat)
        timestep = self.ikamoana_fields_structure.timestep

        end = habitat.time.size
        ## TODO : How do we manage NaN values ?
        # Hdata = habitat.data
        Hdata = np.nan_to_num(habitat.data)
        K = np.zeros_like(Hdata)
        f_length = self.feeding_habitat_structure.data_structure.findLengthByCohort

        for t in range(end):

            t_age = age[t] if is_evolving else age
            t_length = f_length(t_age) / 100 # Convert into meter

            if self.ikamoana_fields_structure.units == 'nm_per_timestep':
                Dmax = (t_length*(timestep/1852))**2 / 4
            else:
                Dmax = (t_length**2 / 4) * timestep
            sig_D = self.ikamoana_fields_structure.sigma_K * Dmax

            ## VECTORIZED
            K[t,:,:] = (
                self.ikamoana_fields_structure.sig_scale
                * sig_D
                * (1 - self.ikamoana_fields_structure.c_scale
                    * self.ikamoana_fields_structure.c
                    * np.power(Hdata[t,:,:], self.ikamoana_fields_structure.P))
                * self.ikamoana_fields_structure.diffusion_scale
                + self.ikamoana_fields_structure.diffusion_boost
            )


        return xr.DataArray(data=K,
                            name="K_" + (habitat.name if name is None else name),
                            coords=habitat.coords,
                            dims=("time","lat","lon"),
                            attrs=habitat.attrs)

<<<<<<< HEAD
    def fishingMortality(
            self, effort_ds: xr.Dataset, fisheries_parameters: dict,
            start_age: int = 0, evolving: bool = True,
            convertion_tab: Dict[str, Union[str,int,float]] = None,
            ) -> xr.DataArray :

        # # This is not necessary :
        # if len(effort_ds) != len(fisheries_parameters.keys()) :
        #     raise ValueError((
        #         "effort_ds ({}) and fisheries_parameters ({}) must have "
        #         "same length.").format(
        #             len(effort_ds),len(fisheries_parameters.keys())))
=======
    def fishingMortality(self, effort_ds: xr.Dataset, fisheries_parameters: dict,
                         start_age: int = 0, convertion_tab: dict = None,
                         evolving: bool = True) -> xr.DataArray :

        if len(effort_ds) != len(fisheries_parameters.keys()) :
            raise ValueError("effort_ds (%d) and fisheries_parameters (%d) "
                             "must have same length."%(len(effort_ds),
                                                       len(fisheries_parameters.keys())))
>>>>>>> 1ee53b3c

        # TYPE I - Not Supported
        def selectivityLimitOne(length, sigma):
            warnings.warn("Selectivity Function not supported! q set to 0")
            #return length / (sigma+length)
            return 0

        # TYPE II
        def selectivitySigmoid(length, sigma, mu) :
            return (1 + np.exp(-sigma*(length-mu)))**(-1)

        # TYPE III
        def selectivityAsymmetricGaussian(length, mu, r_asymp, sigma_sq) :
            if length > mu:
                return np.exp(-((length-mu)**2/sigma_sq)) * (1-r_asymp) + r_asymp
            else:
                return np.exp(-((length-mu)**2/sigma_sq))

        # Functions Generator
        def selectivity(function_type, sigma, mu, r_asymp=None) :
            if function_type == 3 :
                return lambda length : selectivityAsymmetricGaussian(
                    length, mu=mu, r_asymp=r_asymp, sigma_sq=sigma**2
                )
            elif function_type == 2 :
                return lambda length : selectivitySigmoid(
                    length, sigma=sigma, mu=mu
                )
            else :
                return lambda length : selectivityLimitOne(
                    length, sigma=sigma
                )

        ## NOTE : Original code
        # E_scaler = (1.0/30.0)*7.0
        # F_scaler = 30.0 / 7.0 / 7.0

        length_fun = self.feeding_habitat_structure.data_structure.findLengthByCohort

        fishing_mortality = {}
        for p_name, params in fisheries_parameters.items() :
            f_name = convertion_tab[p_name] if p_name in convertion_tab else p_name
<<<<<<< HEAD
            if f_name in effort_ds :
                data = effort_ds[f_name].data
                f_data = np.empty_like(data)
                
                q = params['q']
                selectivity_fun = selectivity(
                    function_type=params['function_type'],
                    sigma=params['variable'],
                    mu=params['length_threshold'],
                    r_asymp=(params['right_asymptote'] 
                             if 'right_asymptote' in params else None))
                
                if evolving :
                    c_nb = self.feeding_habitat_structure.data_structure.cohorts_number
                    tmp = np.arange(start_age, c_nb)
                    age = np.concatenate(
                        (tmp,np.repeat(c_nb-1, effort_ds.time.data.size - tmp.size)))
                else : age = start_age
                        
                for t in range(effort_ds.time.data.size) :
                    # length in cm
                    length = length_fun(age[t]) if evolving else length_fun(age)
                    f_data[t,:,:] = data[t,:,:] * q * selectivity_fun(length)
                
                fishing_mortality[f_name] = xr.DataArray(
                    f_data,
                    coords=effort_ds[f_name].coords,
                    attrs=effort_ds[f_name].attrs)
            
=======
            data = effort_ds[f_name].data
            f_data = np.empty_like(data)

            q = params['q']
            selectivity_fun = selectivity(
                function_type=params['function_type'],
                sigma=params['variable'],
                mu=params['length_threshold'],
                r_asymp=(params['right_asymptote']
                         if 'right_asymptote' in params else None))

            if evolving :
                c_nb = self.feeding_habitat_structure.data_structure.cohorts_number
                tmp = np.arange(start_age, c_nb)
                age = np.concatenate(
                    (tmp,np.repeat(c_nb-1, effort_ds.time.data.size - tmp.size)))
            else : age = start_age

            for t in range(effort_ds.time.data.size) :
                # length in cm
                length = length_fun(age[t]) if evolving else length_fun(age)
                f_data[t,:,:] = data[t,:,:] * q * selectivity_fun(length)

            fishing_mortality[f_name] = xr.DataArray(
                f_data,
                coords=effort_ds[f_name].coords,
                attrs=effort_ds[f_name].attrs)

>>>>>>> 1ee53b3c
        fishing_mortality_ds = xr.Dataset(fishing_mortality)
        fishing_mortality_ds.attrs.update(effort_ds.attrs)
        fishing_mortality_ds.attrs["Fisheries"] = list(fishing_mortality.keys())

        return fisherieseffort.sumDataSet(fishing_mortality_ds,
                                          name="Mortality")

# ------------------------------ WRAPPER ----------------------------- #

<<<<<<< HEAD
    def _commonWrapperTaxis(self, feeding_habitat, name, lat_min, lat_max,
                            lon_min, lon_max):
        
=======
    def _commonWrapperTaxis(self, feeding_habitat, name,
                            lat_min, lat_max, lon_min, lon_max):

>>>>>>> 1ee53b3c
        hf_cond, ssto_cond = (self.ikamoana_fields_structure.landmask_from_habitat,
                              self.ikamoana_fields_structure.shallow_sea_to_ocean)
        param = dict(
            habitat_field=feeding_habitat,
            use_SEAPODYM_global_mask=(not hf_cond), shallow_sea_to_ocean=ssto_cond,
            lat_min=lat_min, lat_max=lat_max, lon_min=lon_min, lon_max=lon_max)

        landmask = self.landmask(**param)

        grad_lon, grad_lat = self.gradient(feeding_habitat, landmask)

        return self.taxis(grad_lon, grad_lat,
                          name=feeding_habitat.name if name is None else name)

    # TODO : Finish the description
    def computeTaxis(
            self, cohort: int = None,
            time_start: int = None, time_end: int = None,
            lat_min: int = None, lat_max: int = None,
            lon_min: int = None, lon_max: int = None,
            name: str = None, use_already_computed_habitat: bool = False,
            verbose: bool = False
            ) -> Tuple[xr.DataArray,xr.DataArray] :
        """
        Calculates the taxis field of a given habitat. If the feeding
        habitat is not already calculated, it also calculates the
        feeding habitat using the FeedingHabitat class.

        Parameters
        ----------
        cohort : int, optional
            The cohort whose habitat is to be calculated.
        time_start : int, optional
            [description]
        time_end : int, optional
            [description]
        lat_min : int, optional
            [description]
        lat_max : int, optional
            [description]
        lon_min : int, optional
            [description]
        lon_max : int, optional
            [description]
        name : str, optional
            Will name the DataArray with.
        use_already_computed_habitat : bool, optional
            If True, the feeding habitat will be calculated anyway.
            Otherwise, if `self.feeding_habitat` is not None, self
            habitat will be used for taxis calculation.
        verbose : bool, optional

        See Also
        --------
        FeedingHabitat.computeFeedingHabitat : computeTaxis is based on
            the feeding habitat.

        Returns
        -------
        Tuple[xr.DataArray,xr.DataArray]
            The first one is the Taxis_longitude and the second is the
            Taxis_latitude DataArray.

        Raises
        ------
        ValueError
            An error is raised if the feeding_habitat must be calculated
            but the `cohort` argument is None.
        """

        (time_start,time_end,lat_min,lat_max,lon_min,lon_max) = (
            self.feeding_habitat_structure.controlArguments(
                time_start, time_end, lat_min, lat_max, lon_min, lon_max))

        if (self.feeding_habitat is None) or (not use_already_computed_habitat) :
            if cohort is None :
                raise ValueError("cohort argument must be specified. "
                                 "Actual is %s."%(str(cohort)))
            feeding_habitat = (
                self.feeding_habitat_structure.computeFeedingHabitat(
                    cohort, time_start, time_end, lat_min, lat_max, lon_min,
                    lon_max, False, verbose))
            fh_name = list(feeding_habitat.var()).pop()
            feeding_habitat_da = feeding_habitat[fh_name]
            feeding_habitat_da.attrs.update(feeding_habitat.attrs)
            self.feeding_habitat = feeding_habitat_da
        else :
            feeding_habitat_da = self.feeding_habitat

        return self._commonWrapperTaxis(feeding_habitat_da, name, lat_min,
                                        lat_max, lon_min, lon_max)

    # TODO : Finish the description
    def computeEvolvingTaxis(
            self, cohort_start: int = None, cohort_end: int = None,
            time_start: int = None, time_end: int = None,
            lat_min: int = None, lat_max: int = None,
            lon_min: int = None, lon_max: int = None,
            name: str = None, use_already_computed_habitat: bool = False,
            verbose: bool = False
            ) -> Tuple[xr.DataArray,xr.DataArray] :
        """
        Calculates the taxis field of a given evolving habitat. If the
        evolving feeding habitat is not already calculated, it also
        calculates the feeding habitat using the FeedingHabitat class.

        Parameters
        ----------
        cohort_start : int, optional
            The age of the first cohort for which we will calculate the
            habitat. If None, it corresponds to the youngest cohort (0).
        cohort_end : int, optional
            The age of the last cohort for which we will calculate the
            habitat. If None, it corresponds to the oldest cohort.
        time_start : int, optional
            [description]
        time_end : int, optional
            [description]
        lat_min : int, optional
            [description]
        lat_max : int, optional
            [description]
        lon_min : int, optional
            [description]
        lon_max : int, optional
            [description]
        name : str, optional
            Will name the DataArray with.
        use_already_computed_habitat : bool, optional
            If True, the feeding habitat will be calculated anyway.
            Otherwise, if `self.feeding_habitat` is not None, self
            habitat will be used for taxis calculation.
        verbose : bool, optional

        See Also
        --------
        FeedingHabitat.computeFeedingHabitat : computeEvolvingTaxis is
            based on the evolving feeding habitat.

        Returns
        -------
        Tuple[xr.DataArray,xr.DataArray]
            The first one is the Taxis_longitude and the second is the
            Taxis_latitude DataArray.
        """

        (time_start,time_end,lat_min,lat_max,lon_min,lon_max) = (
            self.feeding_habitat_structure.controlArguments(
                time_start, time_end, lat_min, lat_max, lon_min, lon_max))

        if (self.feeding_habitat is None) or (not use_already_computed_habitat):
            feeding_habitat = (
                self.feeding_habitat_structure.computeEvolvingFeedingHabitat(
                    cohort_start, cohort_end, time_start, time_end, lat_min,
                    lat_max, lon_min, lon_max, False, verbose))
            self.feeding_habitat = feeding_habitat
        else :
            feeding_habitat = self.feeding_habitat

        return self._commonWrapperTaxis(feeding_habitat, name, lat_min,
<<<<<<< HEAD
                                        lat_max, lon_min, lon_max)
    
    # TODO : Write the description
    def computeMortality(
            self, effort_filepath: str, fisheries_xml_filepath: str,
            time_reso: int, space_reso: float, skiprows: int = 0,
            removeNoCatch: bool = False, predict_effort: bool = False,
            remove_fisheries: List[Union[float,str,int]] = None,
            convertion_tab: Dict[str, Union[str,int,float]] = None,
            verbose: bool = False
            ) -> xr.DataArray :
        
        params_fisheries = self.readFisheriesXML(fisheries_xml_filepath)
        
        to_remove = []
        for f in remove_fisheries :
            to_remove.append(
                convertion_tab[f] if f in convertion_tab.keys() else f)
        
        effort_ds = fisherieseffort.effortByFishery(
            effort_filepath, time_reso=time_reso, space_reso=space_reso,
            skiprows=skiprows, removeNoCatch=removeNoCatch,
            remove_fisheries=to_remove, predict_effort=predict_effort,
            verbose=verbose)
        
        return self.fishingMortality(effort_ds, params_fisheries,
                                     convertion_tab=convertion_tab)
        
# ------------------------------- MAIN ------------------------------- #

# TODO : Add args
    def computeIkamoanaFields(
            self, effort_filepath: str, fisheries_xml_filepath: str,
            time_reso: int, space_reso: float, skiprows: int = 0,
            removeNoCatch: bool = False, predict_effort: bool = False,
            remove_fisheries: List[Union[float,str,int]] = None,
            convertion_tab: Dict[str, Union[str,int,float]] = None,
            
            evolve: bool = True, cohort_start: int = None,
            cohort_end: int = None, time_start: int = None, time_end: int = None,
            lat_min: int = None, lat_max: int = None, lon_min: int = None,
            lon_max: int = None, verbose: bool = False
            ) -> Dict[str, xr.DataArray]:
        
        self.feeding_habitat_structure.data_structure.normalizeCoords()
        
        hf_cond, ssto_cond = (
            self.ikamoana_fields_structure.landmask_from_habitat,
            self.ikamoana_fields_structure.shallow_sea_to_ocean)
        
        # TODO : add args
        if evolve :
            taxis_lon, taxis_lat = self.computeEvolvingTaxis()
        else :
            taxis_lon, taxis_lat = self.computeTaxis()
        
        if hf_cond :
            landmask = self.landmask(
                habitat_field= self.feeding_habitat, use_SEAPODYM_global_mask=not(hf_cond),
                shallow_sea_to_ocean=ssto_cond, lat_min=lat_min, lat_max=lat_max,
                lon_min=lon_min, lon_max=lon_max)
        
        diffusion = self.diffusion(self.feeding_habitat)
        gradient_diffusion_lon, gradient_diffusion_lat = self.gradient(diffusion, landmask)
        
        mortality = self.computeMortality(
            effort_filepath=effort_filepath, fisheries_xml_filepath=fisheries_xml_filepath,
            time_reso=time_reso, space_reso=space_reso, skiprows=skiprows,
            removeNoCatch=removeNoCatch, predict_effort=predict_effort,
            remove_fisheries=remove_fisheries, convertion_tab=convertion_tab,
            verbose=verbose)

        return {'taxis_lon':taxis_lon,
                'taxis_lat':taxis_lat,
                'landmask':landmask,
                'gradient_diffusion_lon':gradient_diffusion_lon,
                'gradient_diffusion_lat':gradient_diffusion_lat,
                'mortality':mortality}
        
        
        
        
        
=======
                                        lat_max, lon_min, lon_max)
>>>>>>> 1ee53b3c
<|MERGE_RESOLUTION|>--- conflicted
+++ resolved
@@ -14,15 +14,8 @@
 
 
 def convertToField(field : Union[xr.DataArray, xr.Dataset], name=None) :
-<<<<<<< HEAD
     """Converts a DataSet/DataArray to a `parcels.FieldSet`."""
     
-=======
-    """
-    Converts a DataSet/DataArray to a `parcels.FieldSet`.
-    """
-
->>>>>>> 1ee53b3c
     if isinstance(field, xr.DataArray) :
         field = field.to_dataset(name=name if name is not None else field.name)
 
@@ -149,28 +142,17 @@
         return (self.ikamoana_fields_structure.vmax_a
              * np.power(length, self.ikamoana_fields_structure.vmax_b))
 
-<<<<<<< HEAD
-=======
-## TODO : Déplacer le control d'argument vers le wrapper ?
-# Meilleure idée : ajouter un argument use_SEAPODYM_global_mask comme ça
-# on peut quand même controler l'argument malgré l'utilisation du
-# global_mask (un peu comme un array_like)
->>>>>>> 1ee53b3c
     def landmask(self, habitat_field : xr.DataArray = None,
                  use_SEAPODYM_global_mask: bool = False,
                  shallow_sea_to_ocean=False, lim=1e-45,
                  lat_min: int = None,lat_max: int = None,
-<<<<<<< HEAD
-                 lon_min: int = None,lon_max: int = None) -> xr.DataArray :
+                 lon_min: int = None,lon_max: int = None,
+                 field_output: bool = False
+                 ) -> xr.DataArray :
         """Return the landmask of a given habitat (`habitat_field`) or 
         generated from the FeedingHabitat.global_mask which is used by
         SEAPODYM (`use_SEAPODYM_global_mask: bool = True`).
         
-=======
-                 lon_min: int = None,lon_max: int = None,
-                 field_output: bool = False) -> xr.DataArray :
-        """Return the landmask of a given habitat or FeedingHabitat.global_mask.
->>>>>>> 1ee53b3c
         Mask values :
         - 2 -> is Shallow
         - 1 -> is Land or No_Data
@@ -238,14 +220,8 @@
 
             coords = {'lat':habitat_field.coords['lat'],
                       'lon':habitat_field.coords['lon']}
-<<<<<<< HEAD
 
         ## TODO : Why is lon between 1 and ny-1 ?
-=======
-        dimensions = ('lat', 'lon')
-        ## TODO : Ask why lon is between 1 and ny-1
-        # Answer -> in-coming
->>>>>>> 1ee53b3c
         landmask[-1,:] = landmask[0,:] = 0
 
         if field_output:
@@ -394,8 +370,7 @@
             
         return U, V
 
-<<<<<<< HEAD
-=======
+# TODO : Review this
     def start_distribution(self, dist_file):
         dist = fhcf.seapodymFieldConstructor(dist_file,
                                               dym_varname='start')
@@ -413,7 +388,6 @@
                             minlon_idx, maxlon_idx)
         return dist
 
->>>>>>> 1ee53b3c
     def taxis(self, dHdlon: xr.DataArray, dHdlat: xr.DataArray,
               name: str = None) -> Tuple[xr.DataArray,xr.DataArray] :
         """
@@ -523,7 +497,6 @@
                             dims=("time","lat","lon"),
                             attrs=habitat.attrs)
 
-<<<<<<< HEAD
     def fishingMortality(
             self, effort_ds: xr.Dataset, fisheries_parameters: dict,
             start_age: int = 0, evolving: bool = True,
@@ -536,16 +509,6 @@
         #         "effort_ds ({}) and fisheries_parameters ({}) must have "
         #         "same length.").format(
         #             len(effort_ds),len(fisheries_parameters.keys())))
-=======
-    def fishingMortality(self, effort_ds: xr.Dataset, fisheries_parameters: dict,
-                         start_age: int = 0, convertion_tab: dict = None,
-                         evolving: bool = True) -> xr.DataArray :
-
-        if len(effort_ds) != len(fisheries_parameters.keys()) :
-            raise ValueError("effort_ds (%d) and fisheries_parameters (%d) "
-                             "must have same length."%(len(effort_ds),
-                                                       len(fisheries_parameters.keys())))
->>>>>>> 1ee53b3c
 
         # TYPE I - Not Supported
         def selectivityLimitOne(length, sigma):
@@ -588,7 +551,6 @@
         fishing_mortality = {}
         for p_name, params in fisheries_parameters.items() :
             f_name = convertion_tab[p_name] if p_name in convertion_tab else p_name
-<<<<<<< HEAD
             if f_name in effort_ds :
                 data = effort_ds[f_name].data
                 f_data = np.empty_like(data)
@@ -618,36 +580,6 @@
                     coords=effort_ds[f_name].coords,
                     attrs=effort_ds[f_name].attrs)
             
-=======
-            data = effort_ds[f_name].data
-            f_data = np.empty_like(data)
-
-            q = params['q']
-            selectivity_fun = selectivity(
-                function_type=params['function_type'],
-                sigma=params['variable'],
-                mu=params['length_threshold'],
-                r_asymp=(params['right_asymptote']
-                         if 'right_asymptote' in params else None))
-
-            if evolving :
-                c_nb = self.feeding_habitat_structure.data_structure.cohorts_number
-                tmp = np.arange(start_age, c_nb)
-                age = np.concatenate(
-                    (tmp,np.repeat(c_nb-1, effort_ds.time.data.size - tmp.size)))
-            else : age = start_age
-
-            for t in range(effort_ds.time.data.size) :
-                # length in cm
-                length = length_fun(age[t]) if evolving else length_fun(age)
-                f_data[t,:,:] = data[t,:,:] * q * selectivity_fun(length)
-
-            fishing_mortality[f_name] = xr.DataArray(
-                f_data,
-                coords=effort_ds[f_name].coords,
-                attrs=effort_ds[f_name].attrs)
-
->>>>>>> 1ee53b3c
         fishing_mortality_ds = xr.Dataset(fishing_mortality)
         fishing_mortality_ds.attrs.update(effort_ds.attrs)
         fishing_mortality_ds.attrs["Fisheries"] = list(fishing_mortality.keys())
@@ -657,15 +589,9 @@
 
 # ------------------------------ WRAPPER ----------------------------- #
 
-<<<<<<< HEAD
     def _commonWrapperTaxis(self, feeding_habitat, name, lat_min, lat_max,
                             lon_min, lon_max):
         
-=======
-    def _commonWrapperTaxis(self, feeding_habitat, name,
-                            lat_min, lat_max, lon_min, lon_max):
-
->>>>>>> 1ee53b3c
         hf_cond, ssto_cond = (self.ikamoana_fields_structure.landmask_from_habitat,
                               self.ikamoana_fields_structure.shallow_sea_to_ocean)
         param = dict(
@@ -826,7 +752,6 @@
             feeding_habitat = self.feeding_habitat
 
         return self._commonWrapperTaxis(feeding_habitat, name, lat_min,
-<<<<<<< HEAD
                                         lat_max, lon_min, lon_max)
     
     # TODO : Write the description
@@ -909,7 +834,4 @@
         
         
         
-        
-=======
-                                        lat_max, lon_min, lon_max)
->>>>>>> 1ee53b3c
+        